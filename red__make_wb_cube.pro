--- conflicted
+++ resolved
@@ -579,40 +579,25 @@
   print, '   clip = ['+strjoin(string(clip, format='(I3)'),',')+']'
 
   ;; Calculate stretch vectors
-<<<<<<< HEAD
-  grid = red_destretch_tseries(cub, 1.0/float(self.image_scale), tile, clip, tstep, nthreads = nthreads)
-
-  for iscan = 0L, Nscans - 1 do begin
-    red_progressbar, iscan, Nscans, inam+' : Applying the stretches.'
-    ;;imm1 = red_stretch_linear(cub[*,*,iscan], reform(grid[iscan,*,*,*]), nthreads = nthreads)
-    imm = red_rotation(cub1[*,*,iscan], full=ff $
-                       , ang[iscan], shift[0,iscan], shift[1,iscan] $
-                       , background = bg, stretch_grid = reform(grid[iscan,*,*,*]) $
-                       , nthreads=nthreads, nearest=nearest)
-
-    ;;if keyword_set(make_raw) then
-    ;;mindx = where(cub[*,*,iscan] eq bg, Nwhere)
-    ;;if keyword_set(make_raw) &&
-    ;;if Nwhere gt 0 then imm[mindx] = bg ; Ugly fix, red_stretch destroys the missing data for raws?
-    cub[*,*,iscan] = imm
-  endfor                        ; iscan
-
-=======
-  grid = red_destretch_tseries(cub, 1.0/float(self.image_scale), tile, clip, tstep $
-                               , nostretch = nostretch)
+  grid = red_destretch_tseries(cub, 1.0/float(self.image_scale), tile, clip, tstep, nthreads = nthreads, nostretch = nostretch)
+
   if ~keyword_set(nostretch) then begin
     for iscan = 0L, Nscans - 1 do begin
       red_progressbar, iscan, Nscans, inam+' : Applying the stretches.'
-      imm = red_stretch(cub[*,*,iscan], reform(grid[iscan,*,*,*]))
+      ;;imm1 = red_stretch_linear(cub[*,*,iscan], reform(grid[iscan,*,*,*]), nthreads = nthreads)
+      imm = red_rotation(cub1[*,*,iscan], full=ff $
+                         , ang[iscan], shift[0,iscan], shift[1,iscan] $
+                         , background = bg, stretch_grid = reform(grid[iscan,*,*,*]) $
+                         , nthreads=nthreads, nearest=nearest)
+      
       ;;if keyword_set(make_raw) then
-      mindx = where(cub[*,*,iscan] eq bg, Nwhere)
+      ;;mindx = where(cub[*,*,iscan] eq bg, Nwhere)
       ;;if keyword_set(make_raw) &&
-      if Nwhere gt 0 then imm[mindx] = bg ; Ugly fix, red_stretch destroys the missing data for raws?
+      ;;if Nwhere gt 0 then imm[mindx] = bg ; Ugly fix, red_stretch destroys the missing data for raws?
       cub[*,*,iscan] = imm
     endfor                      ; iscan
   endif
-  
->>>>>>> 80825b63
+
   ;; Prepare for making output file names
   if keyword_set(make_raw) then begin
     odir = self.out_dir + '/cubes_raw/'
