--- conflicted
+++ resolved
@@ -314,11 +314,7 @@
   printf, Clun, '#'
 
   if Nflatdirs gt 0 then begin
-<<<<<<< HEAD
-    ;; There are CRISP flats!
-=======
     ;; There are flats!
->>>>>>> a61d74e8
 
     ;; Directories with camera dirs below:
     flatdirs = file_dirname(flatsubdirs)
@@ -407,7 +403,6 @@
   endif
   
   if Nprefilters eq 0 then stop
-<<<<<<< HEAD
 
   indx = uniq(prefilters, sort(prefilters))
   is_wb = is_wb[indx]
@@ -416,9 +411,6 @@
   Nprefilters = n_elements(prefilters)
 
   
-=======
- 
->>>>>>> a61d74e8
   printf, Slun, ''
   print, 'Pinholes'
   printf, Clun, '#'
