--- conflicted
+++ resolved
@@ -1,1158 +1,1152 @@
-; docformat = 'rst'
-
-;+
-; Make a de-rotated and de-stretched time-series FITS data cube with
-; momfbd-restored narrow-band images.
-;
-; It reads all temporal de-rotation and de-stretching information from
-; the wideband cube produced by companion method make_wb_cube. Cavity
-; maps are added to the WCS metadata as distortions to the wavelength
-; coordinate. 
-; 
-; :Categories:
-;
-;    SST pipeline
-; 
-; 
-; :Author:
-; 
-;    Mats Löfdahl, Institute for Solar Physics
-; 
-; 
-; :Returns:
-; 
-; 
-; :Params:
-; 
-;     wcfile : in, type=string
-; 
-;       The name of the corrected WB cube file.
-; 
-; 
-; :Keywords:
-; 
-;    clips : in, optional, type=array
-;
-;       Used to compute stretch vectors for the wideband alignment.
-;
-;    cmap_fwhm : in, type=float, default=7
-;   
-;       FWHM in pixels of kernel used for smoothing the cavity map.
-;
-;    integer : in, optional, type=boolean
-;
-;       Store as integers instead of floats. Uses the BZERO and BSCALE
-;       keywords to preserve the intensity scaling.
-;
-;    intensitycorrmethod : in, optional, type="string or boolean", default='fit'
-;
-;       Indicate whether to do intensity correction based on WB data
-;       and with what method. See documentation for red::fitscube_intensitycorr.
-;
-;    nearest : in, optional, type=boolean
-;       
-;       Use nearest neighbor interpolation (default = bilinear interpolation)
-;
-;    nocavitymap : in, optional, type=boolean
-;
-;       Do not add cavity maps to the WCS metadata.
-;
-;    nocrosstalk : in, optional, type=boolean
-;
-;       Do not correct the (polarimetric) data cube Stokes components
-;       for crosstalk from I to Q, U, V.
-;
-;    nomissing_nans : in, optional, type=boolean 
-;
-;      Do not set missing-data padding to NaN. (Set it to the median of
-;      each frame instead.)
-;
-;    nopolarimetry : in, optional, type=boolean
-;
-;       For a polarimetric dataset, don't make a Stokes cube.
-;       Instead combine all LC states for both cameras into a single
-;       NB image per tuning, producing a cube similar to that for a
-;       data set without polarimetry. (For a nonpolarlimetric dataset,
-;       no effect.)
-;
-;    noremove_periodic : in, optional, type=boolean
-;
-;       Do not attempt to use Fourier filtering to remove polcal
-;       periodic artifacts. (See crisp::demodulate method.)
-;
-;    nostretch : in, optional, type=boolean
-;   
-;      Compute no intrascan stretch vectors if this is set.
-;
-;    overwrite : in, optional, type=boolean
-;
-;       Don't care if cube is already on disk, overwrite it
-;       with a new version.
-;
-;    redemodulate : in, optional, type=boolean
-;
-;       Delete any old (per scan-and-tuning) stokes cubes so they will
-;       have to be demodulated from scratch.
-;
-;    tiles : in, optional, type=array
-;
-;       Used to compute stretch vectors for the wideband alignment. 
-;
-;    wbsave : in, optional, type=boolean
-;
-;       Save a cube with the wideband per-tuning align-images. For
-;       debugging of alignment with extra wideband objects.
-;
-; :History:
-; 
-;    2017-08-17 : MGL. First version, based on code from
-;                 chromis::make_crispex. 
-;
-;    2017-09-07 : MGL. Changed red_fitsaddpar --> red_fitsaddkeyword. 
-; 
-;    2017-09-08 : MGL. Copy variable-keywords from the WB cube. 
-; 
-;    2017-09-28 : MGL. Add more variable-keywords. Make a flipped cube
-;                 and copy variable keywords to it. 
-; 
-;    2017-10-20 : MGL. Add a WCS extension.
-; 
-;    2017-10-27 : MGL. New keyword noaligncont.
-; 
-;    2017-10-30 : MGL. Incorporate code from red::make_cmaps to add
-;                 cavity maps as wavelength distortions to the WCS
-;                 metadata. New keyword nocavitymap. Documentation and
-;                 cleanup. 
-; 
-;    2017-11-16 : MGL. New keyword integer. 
-; 
-;    2018-02-01 : MGL. New keyword wbsave. 
-; 
-;    2018-03-27 : MGL. Change sign on cmap.  
-; 
-;    2018-10-08 : MGL. New keyword redemodulate.
-; 
-;    2018-12-21 : MGL. New keyword smooth.
-; 
-;    2019-03-28 : MGL. New keyword demodulate_only.
-; 
-;    2019-04-02 : MGL. New keyword nocrosstalk and use the
-;                 fitscube_crosstalk method.
-; 
-;    2019-05-24 : MGL. Do demodulation by use of the make_stokes_cubes
-;                 method. Remove keyword demodulate_only.
-; 
-;    2020-01-16 : MGL. New keyword intensitycorrmethod.
-; 
-;    2020-02-18 : MGL. Remove CHROMIS keyword noaligncont.
-; 
-;    2020-03-11 : MGL. Apply rotate() with direction from WB cube. 
-; 
-;    2020-06-16 : MGL. Remove temporal intensity scaling, deprecate
-;                 keyword notimecorr.
-; 
-;    2020-07-15 : MGL. Remove keyword smooth.
-;
-;    2020-10-01 : JdlCR. Modified to use new rotation routine that
-;                 also applies the stretch_grid.
-;
-;    2020-10-28 : MGL. Remove statistics calculations.
-; 
-;    2020-11-09 : MGL. New keyword nostretch.
-; 
-;    2021-12-02 : MGL. Accept new multi-directory wb cubes.
-;
-;    2021-12-10 : JdlCR. Make use of the new libgrid routines, now
-<<<<<<< HEAD
-;                 ported to rdx and maintainable by us.
-; 
-=======
-;                        ported to rdx and maintainable by us.
-;
->>>>>>> 371a61c7
-;
-;-
-pro crisp::make_nb_cube, wcfile $
-                         , clips = clips $
-                         , cmap_fwhm = cmap_fwhm $
-                         , integer = integer $
-                         , intensitycorrmethod = intensitycorrmethod $ 
-                         , nearest = nearest $
-                         , nocavitymap = nocavitymap $
-                         , nocrosstalk = nocrosstalk $
-                         , noflipping = noflipping $
-                         , nomissing_nans = nomissing_nans $
-                         , nopolarimetry = nopolarimetry $
-                         , noremove_periodic = noremove_periodic $
-                         , nostretch = nostretch $
-                         , notimecor = notimecor $
-                         , nthreads = nthreads $
-                         , odir = odir $
-                         , overwrite = overwrite $
-                         , redemodulate = redemodulate $
-;                         , smooth = smooth $
-                         , tiles = tiles $
-                         , unsharp = unsharp $
-                         , wbsave = wbsave $
-                         , fitpref_time = fitpref_time
-
-  ;; Name of this method
-  inam = red_subprogram(/low, calling = inam1)
-
-  ;; Deprecated keyword:
-  if n_elements(notimecor) gt 0 then begin
-    print, inam + ' : Keyword notimecor is deprecated. Use intensitycorrmethod="none" instead.'
-    return
-  endif
-
-;  if(keyword_set(nearest)) then near = 1 else near = 0
-  
-  ;; Make prpara
-  red_make_prpara, prpara, clips         
-  red_make_prpara, prpara, integer
-  red_make_prpara, prpara, intensitycorrmethod  
-  red_make_prpara, prpara, cmap_fwhm
-  red_make_prpara, prpara, nearest
-  red_make_prpara, prpara, nocavitymap 
-  red_make_prpara, prpara, nocrosstalk 
-  red_make_prpara, prpara, nomissing_nans
-  red_make_prpara, prpara, nostretch 
-  red_make_prpara, prpara, nopolarimetry 
-  red_make_prpara, prpara, np           
-;  red_make_prpara, prpara, smooth
-  red_make_prpara, prpara, redemodulate
-  red_make_prpara, prpara, tiles        
-  red_make_prpara, prpara, wcfile
-
-  if n_elements(nthreads) eq 0 then nthreads = 1 ; Default single thread
-  
-  ;; Default keywords
-  if n_elements(cmap_fwhm) eq 0 then fwhm = 7.0
-  if n_elements(tiles) eq 0 or n_elements(clips) eq 0 then begin
-    tiles = [8, 16, 32, 64, 128]
-    clips = [8, 4,  2,  1,  1  ]
-  endif
-
-  if keyword_set(redemodulate) then overwrite = 1
-
-  ;; Camera/detector identification
-  self -> getdetectors
-  wbindx      = where(strmatch(*self.cameras,'Crisp-W'))
-  wbcamera    = (*self.cameras)[wbindx[0]]
-  wbdetector  = (*self.detectors)[wbindx[0]]
-  nbtindx     = where(strmatch(*self.cameras,'Crisp-T')) 
-  nbtcamera   = (*self.cameras)[nbtindx[0]]
-  nbtdetector = (*self.detectors)[nbtindx[0]]
-  nbrindx     = where(strmatch(*self.cameras,'Crisp-R')) 
-  nbrcamera   = (*self.cameras)[nbrindx[0]]
-  nbrdetector = (*self.detectors)[nbrindx[0]]
-
-  ;; We currently do correct for the small scale cavity map in CRISP
-  ;; data. (We should get this from earlier meta data!)
-  remove_smallscale = 1
-  
-  ;; Read the header from the corrected WB cube. Variables begin with
-  ;; WC for Wideband Cube. 
-  if ~file_test(wcfile) then begin
-    print, 'WB cube missing, please run make_wb_cube.'
-    print, wcfile
-    retall
-  endif
-  wchead = red_readhead(wcfile)
-  ;; Read parameters from the WB cube
-  fxbopen, bunit, wcfile, 'MWCINFO', bbhdr
-  fxbreadm, bunit, row = 1 $
-            , ['ANG', 'CROP', 'FF', 'GRID', 'ND', 'SHIFT', 'TMEAN', 'X01Y01', 'DIRECTION'] $
-            ,   ANG, wcCROP, wcFF, wcGRID, wcND, wcSHIFT, wcTMEAN, wcX01Y01,   direction
-  ;; Note that the strarr wfiles cannot be read by fxbreadm! Put it in
-  ;; wbgfiles (WideBand Global).
-  fxbread, bunit, wbgfiles, 'WFILES', 1
-  fxbclose, bunit
-
-  ;; Don't do any stretching if wcgrid is all zeros.
-  nostretch_temporal = total(abs(wcgrid)) eq 0
-  sclstr = 0
-  if ~nostretch_temporal then sclstr = 1
-
-  ;; Default for wb cubes without direction parameter
-  if n_elements(direction) eq 0 then direction = 0
-  
-  ;; CRISP has a common prefilter for WB and NB
-  prefilter = fxpar(wchead,'FILTER1')
-
-  ;; Read wcs extension of wb file to get pointing info
-  fxbopen, wlun, wcfile, 'WCS-TAB', wbdr
-  ttype1 = fxpar(wbdr, 'TTYPE1')
-  fxbread, wlun, wwcs, ttype1
-  fxbclose, wlun
-
-  x0 = wcX01Y01[0]
-  x1 = wcX01Y01[1]
-  y0 = wcX01Y01[2]
-  y1 = wcX01Y01[3]
-  origNx = x1 - x0 + 1
-  origNy = y1 - y0 + 1
-
-  self -> extractstates, wbgfiles, wbgstates
-  prefilter = wbgstates[0].prefilter
-
-  
-  
-  wchdr0 = red_readhead(wbgfiles[0])
-  datestamp = strtrim(fxpar(wchdr0, 'STARTOBS'), 2)
-  timestamp = (strsplit(datestamp, 'T', /extract))[1]
-  
-  datadir = file_dirname(wbgfiles[0])+'/'
-  extension = (strsplit(wbgfiles[0],'.',/extract))[-1]
-
-  srch = '*_' + string(wbgstates.scannumber, format = '(I05)')+'_*' 
-  files = file_search(datadir + srch + extension, count = Nfiles)
-  
-  ;; Find all nb and wb per tuning files by excluding the global WB images 
-  self -> selectfiles, files = files, states = states $
-                       , cam = wbcamera, ustat = '' $
-                       , sel = wbgindx, count = Nscans $
-                       , complement = complement, Ncomplement = Ncomplement
-  ;; We have no special state (or absence of state) to identify
-  ;; the global WB images but we do know that their exposure times
-  ;; are much larger than the ones corresponding to the individual
-  ;; NB states.
-  wbindx = where(states.exposure gt mean(states.exposure)*1.5 $
-                 , Nscans, complement = complement, Ncomplement = Ncomplement)
-  
-  ;; All the per-tuning files and states
-  pertuningfiles = files[complement]
-  pertuningstates = states[complement]
-
-
-  ;; Get the scan selection from wfiles (from the sav file)
-  self -> extractstates, wbgfiles, wbgstates
-  uscans = wbgstates.scannumber
-  Nscans = n_elements(uscans)
-
-  ;; Per-tuning files, wb and nb, only for selected scans
-  self -> selectfiles, files = pertuningfiles, states = pertuningstates $
-                       , scan = uscans $
-                       , cam = wbcamera $
-                       , sel = wbindx, count = Nwb
-  wbstates = pertuningstates[wbindx]
-  wbfiles = pertuningfiles[wbindx]
-
-  self -> selectfiles, files = pertuningfiles, states = pertuningstates $
-                       , scan = uscans $
-                       , cam = nbtcamera $
-                       , sel = nbtindx, count = Nnbt
-  nbtstates = pertuningstates[nbtindx]
-  nbtfiles = pertuningfiles[nbtindx]
-  
-  self -> selectfiles, files = pertuningfiles, states = pertuningstates $
-                       , scan = uscans $
-                       , cam = nbrcamera $
-                       , sel = nbrindx, count = Nnbr
-  nbrstates = pertuningstates[nbrindx]
-  nbrfiles = pertuningfiles[nbrindx]
-
-  ;; Unique tuning states, sorted by wavelength
-  utunindx = uniq(nbrstates.fpi_state, sort(nbrstates.fpi_state))
-  Ntuning = n_elements(utunindx)
-  sortindx = sort(nbrstates[utunindx].tun_wavelength)
-  utuning = nbrstates[utunindx[sortindx]].fpi_state
-  
-  ;; Make a Stokes cube?
-  ulc = nbrstates[uniq(nbrstates.lc, sort(nbrstates.lc))].lc
-  Nlc = n_elements(ulc)
-  makestokes = (Nlc gt 1) and ~keyword_set(nopolarimetry)
-
-  if makestokes then Nstokes = 4 else Nstokes = 1
-  
-  if Nnbt ne Nnbr then stop
-
-  ;; Prepare for making output file names
-  if n_elements(odir) eq 0 then odir = self.out_dir + '/cubes_nb/' 
-
-  ofile = red_strreplace(file_basename(wcfile), 'wb', 'nb')
-  if makestokes then ofile = red_strreplace(ofile, 'corrected', 'stokes_corrected')
-  filename = odir+ofile
-
-  ;; Already done?
-  if file_test(filename) then begin
-    if keyword_set(overwrite) then begin
-      print, inam + ' : Overwriting existing data cube:'
-      print, filename
-    endif else begin
-      print, inam + ' : This data cube exists already:'
-      print, filename
-      return
-    endelse
-  endif
-
-  file_mkdir, odir
-
-  
-  ;; Do WB correction?
-  wbcor = Nwb eq Nnbt and ~keyword_set(nostretch)
-
-  ;; Load prefilters
-  if ~keyword_set(fitpref_time) then begin
-    fitpref_time='_'
-    dt = strtrim(fxpar(wchdr0, 'DATE-AVG'), 2)
-    avg_ts = (strsplit(dt, 'T', /extract))[1]
-    avg_time = red_time2double(avg_ts)
-    pfls = file_search(self.out_dir + '/prefilter_fits/Crisp-T_'+prefilter+ $
-                         '_[0-9][0-9]:[0-9][0-9]:[0-9][0-9]*save', count=Npfls)
-    if Npfls gt 0 then begin
-      tt = dblarr(Npfls)
-      ts = strarr(Npfls)
-      for ii=0,Npfls-1 do begin
-        ts[ii] = (strsplit(file_basename(pfls[ii]),'_',/extract))[2]
-        tt[ii] = abs(red_time2double(ts[ii]) - avg_time)
-      endfor
-      mn = min(tt,jj)
-      fitpref_time = '_'+ts[jj]+'_'
-    endif
-  endif  
-  
-  ;; Crisp-T
-
-  pfile = self.out_dir + '/prefilter_fits/Crisp-T_'+prefilter+fitpref_time+'prefilter.idlsave'
-  if ~file_test(pfile) then begin
-    print, inam + ' : prefilter file not found: '+pfile
-    return
-  endif
-  restore, pfile                ; Restores variable prf which is a struct
-
-  wave_shift = prf.fitpars[1]/10. ; [m] Shift the wavelengths by this amount
-  nbt_units = prf.units
-  nbt_prefilter_curve = red_intepf(prf.wav, prf.pref, nbtstates[utunindx[sortindx]].tun_wavelength*1.d10)
-;  nbt_prefilter_curve = prf.pref
-;  nbt_prefilter_wav = prf.wav
-;  nbt_prefilter_wb = prf.wbint
-  
-  nbt_rpref = 1.d0/nbt_prefilter_curve
-
-  ;; Crisp-R
-
-  pfile = self.out_dir + '/prefilter_fits/Crisp-R_'+prefilter+fitpref_time+'prefilter.idlsave'
-  if ~file_test(pfile) then begin
-    print, inam + ' : prefilter file not found: '+pfile
-    return
-  endif
-  restore, pfile                ; Restores variable prf which is a struct
-
-  nbr_units = prf.units
-  nbr_prefilter_curve = red_intepf(prf.wav, prf.pref, nbrstates[utunindx[sortindx]].tun_wavelength*1.d10)
-;  nbr_prefilter_curve = prf.pref
-;  nbr_prefilter_wav = prf.wav
-;  nbr_prefilter_wb = prf.wbint
-  
-  nbr_rpref = 1.d0/nbr_prefilter_curve
-
-  prefilter_curve = (nbt_prefilter_curve + nbr_prefilter_curve)/2.
-;  stop
-  
-  if nbr_units ne nbt_units then begin
-    print, inam + ' : Units for Crisp-T and Crisp-R do not match.'
-    print, inam + ' : Please rerun the prefilterfit step for these data.'
-    retall
-  endif
-  units = nbr_units
-
-
-  ;; Scaling parameter with respect to mean wb intensity (mainly
-  ;; varying elevation)
-;  if keyword_set(notimecor) then begin
-;    tscl = replicate(1., Nscans)
-;  endif else begin
-;    tscl = mean(nbt_prefilter_wb) * mean(wcTMEAN) / wcTMEAN
-;  endelse
-
-  ;; Load WB image and define the image border
-;  tmp = red_readdata(wbgfiles[0])
-
-  ;; Spatial dimensions that match the WB cube
-  Nx = wcND[0]
-  Ny = wcND[1]
-
-  ;; Create cubes for science data and scan-adapted cavity maps.
-  cavitymaps = fltarr(Nx, Ny, 1, 1, Nscans)
-
-  if ~keyword_set(nocavitymap) then begin
-
-    ;; Read the original cavity map
-    cfile = self.out_dir + 'flats/spectral_flats/' $
-            + strjoin([nbtstates[0].detector $
-                       , prefilter $
-                       , 'fit_results.sav'] $
-                      , '_')
-
-    if ~file_test(cfile) then begin
-      print, inam + ' : Error, calibration file not found -> '+cfile
-      stop
-    endif
-    restore, cfile                  ; The cavity map is in a struct called "fit". 
-    cmapt = reform(fit.pars[1,*,*]) ; Unit is [Angstrom]
-;    cmapt = rotate(temporary(cmapt), direction)
-    cmapt /= 10.                ; Make it [nm]
-    cmapt = -cmapt              ; Change sign so lambda_correct = lambda + cmap
-    fit = 0B                    ; Don't need the fit struct anymore.
-    
-    cfile = self.out_dir + 'flats/spectral_flats/' $
-            + strjoin([nbrstates[0].detector $
-                       , prefilter $
-                       , 'fit_results.sav'] $
-                      , '_')
-
-    if ~file_test(cfile) then begin
-      print, inam + ' : Error, calibration file not found -> '+cfile
-      stop
-    endif
-    restore, cfile                  ; The cavity map is in a struct called "fit". 
-    cmapr = reform(fit.pars[1,*,*]) ; Unit is [Angstrom]
-;    cmapr = rotate(temporary(cmapr), direction)
-    cmapr /= 10.                ; Make it [nm]
-    cmapr = -cmapr              ; Change sign so lambda_correct = lambda + cmap
-    fit = 0B                    ; Don't need the fit struct anymore.
-    
-    if keyword_set(remove_smallscale) then begin
-      ;; If the small scale is already corrected, then include only the
-      ;; low-resolution component in the metadata. The blurring kernel
-      ;; should match how the low resolution component was removed when
-      ;; making flats.
-      npix = 30                 ; Can we get this parameter from earlier headers?
-      cpsf = red_get_psf(npix*2-1,npix*2-1,double(npix),double(npix))
-      cpsf /= total(cpsf, /double)
-      cmapr = red_convolve(temporary(cmapr), cpsf)
-      cmap1r = cmapr
-      cmapt = red_convolve(temporary(cmapt), cpsf)
-      cmap1t = cmapt
-    endif else begin
-      ;; If the small scale is not already corrected, then we still want
-      ;; to blur the cavity map slightly.
-      npsf = round(fwhm * 7.)
-      if((npsf/2)*2 eq npsf) then npsf += 1L
-      psf = red_get_psf(npsf, npsf, fwhm, fwhm)
-      psf /= total(psf, /double)
-      ;; Leave the orignal cmaps alone, we might need them later.
-      cmap1r = red_convolve(cmapr, psf)
-      cmap1t = red_convolve(cmapt, psf)
-    endelse
-    
-    ;; Read the output of the pinhole calibrations so we can do the same
-    ;; to the cavity maps as was done to the raw data in the momfbd
-    ;; step. This output is in a struct "alignments" in the save file
-    ;; 'calib/alignments.sav'
-    restore, 'calib/alignments.sav'
-    ;; Should be based on state1 or state2 in the struct? make_cmaps
-    ;; says "just pick one close to continuum (last state?)".
-;    indx = where(nbstates[0].prefilter eq alignments.state2.prefilter, Nalign)
-    pref=strmid(file_basename(wcfile),3,4)
-    indxt = where(alignments.state2.camera eq 'Crisp-T' and alignments.state2.prefilter eq pref, Nalignt)
-    case Nalignt of
-      0    : stop               ; Should not happen!
-      1    : amapt = invert(      alignments[indxt].map           )
-      else : amapt = invert( median(alignments[indxt].map, dim = 3) )
-    endcase
-    indxr = where(alignments.state2.camera eq 'Crisp-R' and alignments.state2.prefilter eq pref, Nalignr)
-    case Nalignr of
-      0    : stop               ; Should not happen!
-      1    : amapr = invert(      alignments[indxr].map           )
-      else : amapr = invert( median(alignments[indxr].map, dim = 3) )
-    endcase
-
-    cmap1r = rdx_img_project(amapr, cmap1r, /preserve) ; Apply the geometrical mapping
-;    cmap1r = cmap1r[x0:x1,y0:y1]            ; Clip to the selected FOV
-    cmap1t = rdx_img_project(amapt, cmap1t, /preserve) ; Apply the geometrical mapping
-;    cmap1t = cmap1t[x0:x1,y0:y1]            ; Clip to the selected FOV
-
-    ;; At this point, the individual cavity maps should be corrected
-    ;; for camera misalignments, so they should be aligned with
-    ;; respect to the cavity errors on the etalons. So we can sum
-    ;; them.
-    cmap1 = (cmap1r + cmap1t) / 2.
-    cmap1 = red_rotate(cmap1, direction)
-    cmap_dim = size(cmap1,/dim)
-    xclip = (cmap_dim[0] - origNx)/2.
-    yclip = (cmap_dim[1] - origNy)/2.
-    cmap1 = cmap1[xclip+x0:xclip+x1,yclip+y0:yclip+y1] ; Clip to the selected FOV
-    
-  endif
-  
-  ;; Make FITS header for the NB cube
-  hdr = wchead                                                ; Start with the WB cube header
-  red_headerinfo_deletestep, hdr, /all                        ; Remove make_wb_cube steps 
-  self -> headerinfo_copystep, hdr, wchead, prstep = 'MOMFBD' ; ...and then copy one we want
-
-  red_fitsdelkeyword, hdr, 'STATE'                  ; Not a single state for cube 
-  red_fitsdelkeyword, hdr, 'CHECKSUM'               ; Checksum for WB cube
-  red_fitsdelkeyword, hdr, 'DATASUM'                ; Datasum for WB cube
-  dindx = where(strmid(hdr, 0, 4) eq 'DATA', Ndata) ; DATA statistics keywords
-  for idata = Ndata-1, 0, -1 do begin
-    keyword = strtrim(strmid(hdr[dindx[idata]], 0, 8), 2)
-    red_fitsdelkeyword, hdr, keyword
-  endfor                        ; idata
-  
-  red_fitsaddkeyword, hdr, 'BITPIX', -32 ; Floats
-
+; docformat = 'rst'
+
+;+
+; Make a de-rotated and de-stretched time-series FITS data cube with
+; momfbd-restored narrow-band images.
+;
+; It reads all temporal de-rotation and de-stretching information from
+; the wideband cube produced by companion method make_wb_cube. Cavity
+; maps are added to the WCS metadata as distortions to the wavelength
+; coordinate. 
+; 
+; :Categories:
+;
+;    SST pipeline
+; 
+; 
+; :Author:
+; 
+;    Mats Löfdahl, Institute for Solar Physics
+; 
+; 
+; :Returns:
+; 
+; 
+; :Params:
+; 
+;     wcfile : in, type=string
+; 
+;       The name of the corrected WB cube file.
+; 
+; 
+; :Keywords:
+; 
+;    clips : in, optional, type=array
+;
+;       Used to compute stretch vectors for the wideband alignment.
+;
+;    cmap_fwhm : in, type=float, default=7
+;   
+;       FWHM in pixels of kernel used for smoothing the cavity map.
+;
+;    integer : in, optional, type=boolean
+;
+;       Store as integers instead of floats. Uses the BZERO and BSCALE
+;       keywords to preserve the intensity scaling.
+;
+;    intensitycorrmethod : in, optional, type="string or boolean", default='fit'
+;
+;       Indicate whether to do intensity correction based on WB data
+;       and with what method. See documentation for red::fitscube_intensitycorr.
+;
+;    nearest : in, optional, type=boolean
+;       
+;       Use nearest neighbor interpolation (default = bilinear interpolation)
+;
+;    nocavitymap : in, optional, type=boolean
+;
+;       Do not add cavity maps to the WCS metadata.
+;
+;    nocrosstalk : in, optional, type=boolean
+;
+;       Do not correct the (polarimetric) data cube Stokes components
+;       for crosstalk from I to Q, U, V.
+;
+;    nomissing_nans : in, optional, type=boolean 
+;
+;      Do not set missing-data padding to NaN. (Set it to the median of
+;      each frame instead.)
+;
+;    nopolarimetry : in, optional, type=boolean
+;
+;       For a polarimetric dataset, don't make a Stokes cube.
+;       Instead combine all LC states for both cameras into a single
+;       NB image per tuning, producing a cube similar to that for a
+;       data set without polarimetry. (For a nonpolarlimetric dataset,
+;       no effect.)
+;
+;    noremove_periodic : in, optional, type=boolean
+;
+;       Do not attempt to use Fourier filtering to remove polcal
+;       periodic artifacts. (See crisp::demodulate method.)
+;
+;    nostretch : in, optional, type=boolean
+;   
+;      Compute no intrascan stretch vectors if this is set.
+;
+;    overwrite : in, optional, type=boolean
+;
+;       Don't care if cube is already on disk, overwrite it
+;       with a new version.
+;
+;    redemodulate : in, optional, type=boolean
+;
+;       Delete any old (per scan-and-tuning) stokes cubes so they will
+;       have to be demodulated from scratch.
+;
+;    tiles : in, optional, type=array
+;
+;       Used to compute stretch vectors for the wideband alignment. 
+;
+;    wbsave : in, optional, type=boolean
+;
+;       Save a cube with the wideband per-tuning align-images. For
+;       debugging of alignment with extra wideband objects.
+;
+; :History:
+; 
+;    2017-08-17 : MGL. First version, based on code from
+;                 chromis::make_crispex. 
+;
+;    2017-09-07 : MGL. Changed red_fitsaddpar --> red_fitsaddkeyword. 
+; 
+;    2017-09-08 : MGL. Copy variable-keywords from the WB cube. 
+; 
+;    2017-09-28 : MGL. Add more variable-keywords. Make a flipped cube
+;                 and copy variable keywords to it. 
+; 
+;    2017-10-20 : MGL. Add a WCS extension.
+; 
+;    2017-10-27 : MGL. New keyword noaligncont.
+; 
+;    2017-10-30 : MGL. Incorporate code from red::make_cmaps to add
+;                 cavity maps as wavelength distortions to the WCS
+;                 metadata. New keyword nocavitymap. Documentation and
+;                 cleanup. 
+; 
+;    2017-11-16 : MGL. New keyword integer. 
+; 
+;    2018-02-01 : MGL. New keyword wbsave. 
+; 
+;    2018-03-27 : MGL. Change sign on cmap.  
+; 
+;    2018-10-08 : MGL. New keyword redemodulate.
+; 
+;    2018-12-21 : MGL. New keyword smooth.
+; 
+;    2019-03-28 : MGL. New keyword demodulate_only.
+; 
+;    2019-04-02 : MGL. New keyword nocrosstalk and use the
+;                 fitscube_crosstalk method.
+; 
+;    2019-05-24 : MGL. Do demodulation by use of the make_stokes_cubes
+;                 method. Remove keyword demodulate_only.
+; 
+;    2020-01-16 : MGL. New keyword intensitycorrmethod.
+; 
+;    2020-02-18 : MGL. Remove CHROMIS keyword noaligncont.
+; 
+;    2020-03-11 : MGL. Apply rotate() with direction from WB cube. 
+; 
+;    2020-06-16 : MGL. Remove temporal intensity scaling, deprecate
+;                 keyword notimecorr.
+; 
+;    2020-07-15 : MGL. Remove keyword smooth.
+;
+;    2020-10-01 : JdlCR. Modified to use new rotation routine that
+;                 also applies the stretch_grid.
+;
+;    2020-10-28 : MGL. Remove statistics calculations.
+; 
+;    2020-11-09 : MGL. New keyword nostretch.
+; 
+;    2021-12-02 : MGL. Accept new multi-directory wb cubes.
+;
+;    2021-12-10 : JdlCR. Make use of the new libgrid routines, now
+;                 ported to rdx and maintainable by us.
+;
+;-
+pro crisp::make_nb_cube, wcfile $
+                         , clips = clips $
+                         , cmap_fwhm = cmap_fwhm $
+                         , integer = integer $
+                         , intensitycorrmethod = intensitycorrmethod $ 
+                         , nearest = nearest $
+                         , nocavitymap = nocavitymap $
+                         , nocrosstalk = nocrosstalk $
+                         , noflipping = noflipping $
+                         , nomissing_nans = nomissing_nans $
+                         , nopolarimetry = nopolarimetry $
+                         , noremove_periodic = noremove_periodic $
+                         , nostretch = nostretch $
+                         , notimecor = notimecor $
+                         , nthreads = nthreads $
+                         , odir = odir $
+                         , overwrite = overwrite $
+                         , redemodulate = redemodulate $
+;                         , smooth = smooth $
+                         , tiles = tiles $
+                         , unsharp = unsharp $
+                         , wbsave = wbsave $
+                         , fitpref_time = fitpref_time
+
+  ;; Name of this method
+  inam = red_subprogram(/low, calling = inam1)
+
+  ;; Deprecated keyword:
+  if n_elements(notimecor) gt 0 then begin
+    print, inam + ' : Keyword notimecor is deprecated. Use intensitycorrmethod="none" instead.'
+    return
+  endif
+
+;  if(keyword_set(nearest)) then near = 1 else near = 0
+  
+  ;; Make prpara
+  red_make_prpara, prpara, clips         
+  red_make_prpara, prpara, integer
+  red_make_prpara, prpara, intensitycorrmethod  
+  red_make_prpara, prpara, cmap_fwhm
+  red_make_prpara, prpara, nearest
+  red_make_prpara, prpara, nocavitymap 
+  red_make_prpara, prpara, nocrosstalk 
+  red_make_prpara, prpara, nomissing_nans
+  red_make_prpara, prpara, nostretch 
+  red_make_prpara, prpara, nopolarimetry 
+  red_make_prpara, prpara, np           
+;  red_make_prpara, prpara, smooth
+  red_make_prpara, prpara, redemodulate
+  red_make_prpara, prpara, tiles        
+  red_make_prpara, prpara, wcfile
+
+  if n_elements(nthreads) eq 0 then nthreads = 1 ; Default single thread
+  
+  ;; Default keywords
+  if n_elements(cmap_fwhm) eq 0 then fwhm = 7.0
+  if n_elements(tiles) eq 0 or n_elements(clips) eq 0 then begin
+    tiles = [8, 16, 32, 64, 128]
+    clips = [8, 4,  2,  1,  1  ]
+  endif
+
+  if keyword_set(redemodulate) then overwrite = 1
+
+  ;; Camera/detector identification
+  self -> getdetectors
+  wbindx      = where(strmatch(*self.cameras,'Crisp-W'))
+  wbcamera    = (*self.cameras)[wbindx[0]]
+  wbdetector  = (*self.detectors)[wbindx[0]]
+  nbtindx     = where(strmatch(*self.cameras,'Crisp-T')) 
+  nbtcamera   = (*self.cameras)[nbtindx[0]]
+  nbtdetector = (*self.detectors)[nbtindx[0]]
+  nbrindx     = where(strmatch(*self.cameras,'Crisp-R')) 
+  nbrcamera   = (*self.cameras)[nbrindx[0]]
+  nbrdetector = (*self.detectors)[nbrindx[0]]
+
+  ;; We currently do correct for the small scale cavity map in CRISP
+  ;; data. (We should get this from earlier meta data!)
+  remove_smallscale = 1
+  
+  ;; Read the header from the corrected WB cube. Variables begin with
+  ;; WC for Wideband Cube. 
+  if ~file_test(wcfile) then begin
+    print, 'WB cube missing, please run make_wb_cube.'
+    print, wcfile
+    retall
+  endif
+  wchead = red_readhead(wcfile)
+  ;; Read parameters from the WB cube
+  fxbopen, bunit, wcfile, 'MWCINFO', bbhdr
+  fxbreadm, bunit, row = 1 $
+            , ['ANG', 'CROP', 'FF', 'GRID', 'ND', 'SHIFT', 'TMEAN', 'X01Y01', 'DIRECTION'] $
+            ,   ANG, wcCROP, wcFF, wcGRID, wcND, wcSHIFT, wcTMEAN, wcX01Y01,   direction
+  ;; Note that the strarr wfiles cannot be read by fxbreadm! Put it in
+  ;; wbgfiles (WideBand Global).
+  fxbread, bunit, wbgfiles, 'WFILES', 1
+  fxbclose, bunit
+
+  ;; Don't do any stretching if wcgrid is all zeros.
+  nostretch_temporal = total(abs(wcgrid)) eq 0
+  sclstr = 0
+  if ~nostretch_temporal then sclstr = 1
+
+  ;; Default for wb cubes without direction parameter
+  if n_elements(direction) eq 0 then direction = 0
+  
+  ;; CRISP has a common prefilter for WB and NB
+  prefilter = fxpar(wchead,'FILTER1')
+
+  ;; Read wcs extension of wb file to get pointing info
+  fxbopen, wlun, wcfile, 'WCS-TAB', wbdr
+  ttype1 = fxpar(wbdr, 'TTYPE1')
+  fxbread, wlun, wwcs, ttype1
+  fxbclose, wlun
+
+  x0 = wcX01Y01[0]
+  x1 = wcX01Y01[1]
+  y0 = wcX01Y01[2]
+  y1 = wcX01Y01[3]
+  origNx = x1 - x0 + 1
+  origNy = y1 - y0 + 1
+
+  self -> extractstates, wbgfiles, wbgstates
+  prefilter = wbgstates[0].prefilter
+
+  
+  
+  wchdr0 = red_readhead(wbgfiles[0])
+  datestamp = strtrim(fxpar(wchdr0, 'STARTOBS'), 2)
+  timestamp = (strsplit(datestamp, 'T', /extract))[1]
+  
+  datadir = file_dirname(wbgfiles[0])+'/'
+  extension = (strsplit(wbgfiles[0],'.',/extract))[-1]
+
+  srch = '*_' + string(wbgstates.scannumber, format = '(I05)')+'_*' 
+  files = file_search(datadir + srch + extension, count = Nfiles)
+  
+  ;; Find all nb and wb per tuning files by excluding the global WB images 
+  self -> selectfiles, files = files, states = states $
+                       , cam = wbcamera, ustat = '' $
+                       , sel = wbgindx, count = Nscans $
+                       , complement = complement, Ncomplement = Ncomplement
+  ;; We have no special state (or absence of state) to identify
+  ;; the global WB images but we do know that their exposure times
+  ;; are much larger than the ones corresponding to the individual
+  ;; NB states.
+  wbindx = where(states.exposure gt mean(states.exposure)*1.5 $
+                 , Nscans, complement = complement, Ncomplement = Ncomplement)
+  
+  ;; All the per-tuning files and states
+  pertuningfiles = files[complement]
+  pertuningstates = states[complement]
+
+
+  ;; Get the scan selection from wfiles (from the sav file)
+  self -> extractstates, wbgfiles, wbgstates
+  uscans = wbgstates.scannumber
+  Nscans = n_elements(uscans)
+
+  ;; Per-tuning files, wb and nb, only for selected scans
+  self -> selectfiles, files = pertuningfiles, states = pertuningstates $
+                       , scan = uscans $
+                       , cam = wbcamera $
+                       , sel = wbindx, count = Nwb
+  wbstates = pertuningstates[wbindx]
+  wbfiles = pertuningfiles[wbindx]
+
+  self -> selectfiles, files = pertuningfiles, states = pertuningstates $
+                       , scan = uscans $
+                       , cam = nbtcamera $
+                       , sel = nbtindx, count = Nnbt
+  nbtstates = pertuningstates[nbtindx]
+  nbtfiles = pertuningfiles[nbtindx]
+  
+  self -> selectfiles, files = pertuningfiles, states = pertuningstates $
+                       , scan = uscans $
+                       , cam = nbrcamera $
+                       , sel = nbrindx, count = Nnbr
+  nbrstates = pertuningstates[nbrindx]
+  nbrfiles = pertuningfiles[nbrindx]
+
+  ;; Unique tuning states, sorted by wavelength
+  utunindx = uniq(nbrstates.fpi_state, sort(nbrstates.fpi_state))
+  Ntuning = n_elements(utunindx)
+  sortindx = sort(nbrstates[utunindx].tun_wavelength)
+  utuning = nbrstates[utunindx[sortindx]].fpi_state
+  
+  ;; Make a Stokes cube?
+  ulc = nbrstates[uniq(nbrstates.lc, sort(nbrstates.lc))].lc
+  Nlc = n_elements(ulc)
+  makestokes = (Nlc gt 1) and ~keyword_set(nopolarimetry)
+
+  if makestokes then Nstokes = 4 else Nstokes = 1
+  
+  if Nnbt ne Nnbr then stop
+
+  ;; Prepare for making output file names
+  if n_elements(odir) eq 0 then odir = self.out_dir + '/cubes_nb/' 
+
+  ofile = red_strreplace(file_basename(wcfile), 'wb', 'nb')
+  if makestokes then ofile = red_strreplace(ofile, 'corrected', 'stokes_corrected')
+  filename = odir+ofile
+
+  ;; Already done?
+  if file_test(filename) then begin
+    if keyword_set(overwrite) then begin
+      print, inam + ' : Overwriting existing data cube:'
+      print, filename
+    endif else begin
+      print, inam + ' : This data cube exists already:'
+      print, filename
+      return
+    endelse
+  endif
+
+  file_mkdir, odir
+
+  
+  ;; Do WB correction?
+  wbcor = Nwb eq Nnbt and ~keyword_set(nostretch)
+
+  ;; Load prefilters
+  if ~keyword_set(fitpref_time) then begin
+    fitpref_time='_'
+    dt = strtrim(fxpar(wchdr0, 'DATE-AVG'), 2)
+    avg_ts = (strsplit(dt, 'T', /extract))[1]
+    avg_time = red_time2double(avg_ts)
+    pfls = file_search(self.out_dir + '/prefilter_fits/Crisp-T_'+prefilter+ $
+                         '_[0-9][0-9]:[0-9][0-9]:[0-9][0-9]*save', count=Npfls)
+    if Npfls gt 0 then begin
+      tt = dblarr(Npfls)
+      ts = strarr(Npfls)
+      for ii=0,Npfls-1 do begin
+        ts[ii] = (strsplit(file_basename(pfls[ii]),'_',/extract))[2]
+        tt[ii] = abs(red_time2double(ts[ii]) - avg_time)
+      endfor
+      mn = min(tt,jj)
+      fitpref_time = '_'+ts[jj]+'_'
+    endif
+  endif  
+  
+  ;; Crisp-T
+
+  pfile = self.out_dir + '/prefilter_fits/Crisp-T_'+prefilter+fitpref_time+'prefilter.idlsave'
+  if ~file_test(pfile) then begin
+    print, inam + ' : prefilter file not found: '+pfile
+    return
+  endif
+  restore, pfile                ; Restores variable prf which is a struct
+
+  wave_shift = prf.fitpars[1]/10. ; [m] Shift the wavelengths by this amount
+  nbt_units = prf.units
+  nbt_prefilter_curve = red_intepf(prf.wav, prf.pref, nbtstates[utunindx[sortindx]].tun_wavelength*1.d10)
+;  nbt_prefilter_curve = prf.pref
+;  nbt_prefilter_wav = prf.wav
+;  nbt_prefilter_wb = prf.wbint
+  
+  nbt_rpref = 1.d0/nbt_prefilter_curve
+
+  ;; Crisp-R
+
+  pfile = self.out_dir + '/prefilter_fits/Crisp-R_'+prefilter+fitpref_time+'prefilter.idlsave'
+  if ~file_test(pfile) then begin
+    print, inam + ' : prefilter file not found: '+pfile
+    return
+  endif
+  restore, pfile                ; Restores variable prf which is a struct
+
+  nbr_units = prf.units
+  nbr_prefilter_curve = red_intepf(prf.wav, prf.pref, nbrstates[utunindx[sortindx]].tun_wavelength*1.d10)
+;  nbr_prefilter_curve = prf.pref
+;  nbr_prefilter_wav = prf.wav
+;  nbr_prefilter_wb = prf.wbint
+  
+  nbr_rpref = 1.d0/nbr_prefilter_curve
+
+  prefilter_curve = (nbt_prefilter_curve + nbr_prefilter_curve)/2.
+;  stop
+  
+  if nbr_units ne nbt_units then begin
+    print, inam + ' : Units for Crisp-T and Crisp-R do not match.'
+    print, inam + ' : Please rerun the prefilterfit step for these data.'
+    retall
+  endif
+  units = nbr_units
+
+
+  ;; Scaling parameter with respect to mean wb intensity (mainly
+  ;; varying elevation)
+;  if keyword_set(notimecor) then begin
+;    tscl = replicate(1., Nscans)
+;  endif else begin
+;    tscl = mean(nbt_prefilter_wb) * mean(wcTMEAN) / wcTMEAN
+;  endelse
+
+  ;; Load WB image and define the image border
+;  tmp = red_readdata(wbgfiles[0])
+
+  ;; Spatial dimensions that match the WB cube
+  Nx = wcND[0]
+  Ny = wcND[1]
+
+  ;; Create cubes for science data and scan-adapted cavity maps.
+  cavitymaps = fltarr(Nx, Ny, 1, 1, Nscans)
+
+  if ~keyword_set(nocavitymap) then begin
+
+    ;; Read the original cavity map
+    cfile = self.out_dir + 'flats/spectral_flats/' $
+            + strjoin([nbtstates[0].detector $
+                       , prefilter $
+                       , 'fit_results.sav'] $
+                      , '_')
+
+    if ~file_test(cfile) then begin
+      print, inam + ' : Error, calibration file not found -> '+cfile
+      stop
+    endif
+    restore, cfile                  ; The cavity map is in a struct called "fit". 
+    cmapt = reform(fit.pars[1,*,*]) ; Unit is [Angstrom]
+;    cmapt = rotate(temporary(cmapt), direction)
+    cmapt /= 10.                ; Make it [nm]
+    cmapt = -cmapt              ; Change sign so lambda_correct = lambda + cmap
+    fit = 0B                    ; Don't need the fit struct anymore.
+    
+    cfile = self.out_dir + 'flats/spectral_flats/' $
+            + strjoin([nbrstates[0].detector $
+                       , prefilter $
+                       , 'fit_results.sav'] $
+                      , '_')
+
+    if ~file_test(cfile) then begin
+      print, inam + ' : Error, calibration file not found -> '+cfile
+      stop
+    endif
+    restore, cfile                  ; The cavity map is in a struct called "fit". 
+    cmapr = reform(fit.pars[1,*,*]) ; Unit is [Angstrom]
+;    cmapr = rotate(temporary(cmapr), direction)
+    cmapr /= 10.                ; Make it [nm]
+    cmapr = -cmapr              ; Change sign so lambda_correct = lambda + cmap
+    fit = 0B                    ; Don't need the fit struct anymore.
+    
+    if keyword_set(remove_smallscale) then begin
+      ;; If the small scale is already corrected, then include only the
+      ;; low-resolution component in the metadata. The blurring kernel
+      ;; should match how the low resolution component was removed when
+      ;; making flats.
+      npix = 30                 ; Can we get this parameter from earlier headers?
+      cpsf = red_get_psf(npix*2-1,npix*2-1,double(npix),double(npix))
+      cpsf /= total(cpsf, /double)
+      cmapr = red_convolve(temporary(cmapr), cpsf)
+      cmap1r = cmapr
+      cmapt = red_convolve(temporary(cmapt), cpsf)
+      cmap1t = cmapt
+    endif else begin
+      ;; If the small scale is not already corrected, then we still want
+      ;; to blur the cavity map slightly.
+      npsf = round(fwhm * 7.)
+      if((npsf/2)*2 eq npsf) then npsf += 1L
+      psf = red_get_psf(npsf, npsf, fwhm, fwhm)
+      psf /= total(psf, /double)
+      ;; Leave the orignal cmaps alone, we might need them later.
+      cmap1r = red_convolve(cmapr, psf)
+      cmap1t = red_convolve(cmapt, psf)
+    endelse
+    
+    ;; Read the output of the pinhole calibrations so we can do the same
+    ;; to the cavity maps as was done to the raw data in the momfbd
+    ;; step. This output is in a struct "alignments" in the save file
+    ;; 'calib/alignments.sav'
+    restore, 'calib/alignments.sav'
+    ;; Should be based on state1 or state2 in the struct? make_cmaps
+    ;; says "just pick one close to continuum (last state?)".
+;    indx = where(nbstates[0].prefilter eq alignments.state2.prefilter, Nalign)
+    pref=strmid(file_basename(wcfile),3,4)
+    indxt = where(alignments.state2.camera eq 'Crisp-T' and alignments.state2.prefilter eq pref, Nalignt)
+    case Nalignt of
+      0    : stop               ; Should not happen!
+      1    : amapt = invert(      alignments[indxt].map           )
+      else : amapt = invert( median(alignments[indxt].map, dim = 3) )
+    endcase
+    indxr = where(alignments.state2.camera eq 'Crisp-R' and alignments.state2.prefilter eq pref, Nalignr)
+    case Nalignr of
+      0    : stop               ; Should not happen!
+      1    : amapr = invert(      alignments[indxr].map           )
+      else : amapr = invert( median(alignments[indxr].map, dim = 3) )
+    endcase
+
+    cmap1r = rdx_img_project(amapr, cmap1r, /preserve) ; Apply the geometrical mapping
+;    cmap1r = cmap1r[x0:x1,y0:y1]            ; Clip to the selected FOV
+    cmap1t = rdx_img_project(amapt, cmap1t, /preserve) ; Apply the geometrical mapping
+;    cmap1t = cmap1t[x0:x1,y0:y1]            ; Clip to the selected FOV
+
+    ;; At this point, the individual cavity maps should be corrected
+    ;; for camera misalignments, so they should be aligned with
+    ;; respect to the cavity errors on the etalons. So we can sum
+    ;; them.
+    cmap1 = (cmap1r + cmap1t) / 2.
+    cmap1 = red_rotate(cmap1, direction)
+    cmap_dim = size(cmap1,/dim)
+    xclip = (cmap_dim[0] - origNx)/2.
+    yclip = (cmap_dim[1] - origNy)/2.
+    cmap1 = cmap1[xclip+x0:xclip+x1,yclip+y0:yclip+y1] ; Clip to the selected FOV
+    
+  endif
+  
+  ;; Make FITS header for the NB cube
+  hdr = wchead                                                ; Start with the WB cube header
+  red_headerinfo_deletestep, hdr, /all                        ; Remove make_wb_cube steps 
+  self -> headerinfo_copystep, hdr, wchead, prstep = 'MOMFBD' ; ...and then copy one we want
+
+  red_fitsdelkeyword, hdr, 'STATE'                  ; Not a single state for cube 
+  red_fitsdelkeyword, hdr, 'CHECKSUM'               ; Checksum for WB cube
+  red_fitsdelkeyword, hdr, 'DATASUM'                ; Datasum for WB cube
+  dindx = where(strmid(hdr, 0, 4) eq 'DATA', Ndata) ; DATA statistics keywords
+  for idata = Ndata-1, 0, -1 do begin
+    keyword = strtrim(strmid(hdr[dindx[idata]], 0, 8), 2)
+    red_fitsdelkeyword, hdr, keyword
+  endfor                        ; idata
+  
+  red_fitsaddkeyword, hdr, 'BITPIX', -32 ; Floats
+
   -
-  if makestokes then begin
-
-    ;; Make Stokes cubes
-    ;; Define the Stokes file names needed for this nb cube
-    snames = strarr(Nscans, Ntuning)    
-    for iscan = 0, Nscans-1 do begin
-      
-      self -> make_stokes_cubes, file_dirname(wbgfiles[iscan]), uscans[iscan] $
-                                 , clips = clips $
-                                 , cmap_fwhm = cmap_fwhm $
-                                 , nocavitymap = nocavitymap $
-                                 , noremove_periodic = noremove_periodic $
-                                 , redemodulate = redemodulate $
-;                                 , smooth = smooth $
-                                 , snames = these_snames $
-                                 , stokesdir = stokesdir $
-                                 , tiles = tiles $
-                                 , nearest = nearest $
-                                 , nthreads = nthreads $
-                                 , fitpref_time = fitpref_time
-
-      snames[iscan, *] = these_snames
-      
-    endfor                      ; iscan
-
-    
-
-    ;; Need to copy some info from the stokes cube headers to hdr.
-    ;; E.g. the prpara info.
-
-    
-    hh = red_readhead(snames[0, 0])
-    self -> headerinfo_copystep, hdr, hh, prstep = 'DEMODULATION'
-
-    ;; At some point we also need to examine all the stokes cubes and
-    ;; make sure they are done using the same parameters. Or else
-    ;; either stop or note somehow in the nb_cube header that they
-    ;; differ.
-    
-  endif
-
-  
+
+  if makestokes then begin
+
+    ;; Make Stokes cubes
+    ;; Define the Stokes file names needed for this nb cube
+    snames = strarr(Nscans, Ntuning)    
+    for iscan = 0, Nscans-1 do begin
+      
+      self -> make_stokes_cubes, file_dirname(wbgfiles[iscan]), uscans[iscan] $
+                                 , clips = clips $
+                                 , cmap_fwhm = cmap_fwhm $
+                                 , nocavitymap = nocavitymap $
+                                 , noremove_periodic = noremove_periodic $
+                                 , redemodulate = redemodulate $
+;                                 , smooth = smooth $
+                                 , snames = these_snames $
+                                 , stokesdir = stokesdir $
+                                 , tiles = tiles $
+                                 , nearest = nearest $
+                                 , nthreads = nthreads $
+                                 , fitpref_time = fitpref_time
+
+      snames[iscan, *] = these_snames
+      
+    endfor                      ; iscan
+
+    
+
+    ;; Need to copy some info from the stokes cube headers to hdr.
+    ;; E.g. the prpara info.
+
+    
+    hh = red_readhead(snames[0, 0])
+    self -> headerinfo_copystep, hdr, hh, prstep = 'DEMODULATION'
+
+    ;; At some point we also need to examine all the stokes cubes and
+    ;; make sure they are done using the same parameters. Or else
+    ;; either stop or note somehow in the nb_cube header that they
+    ;; differ.
+    
+  endif
+
+  
   -
-  ;; Add info about this step
-  self -> headerinfo_addstep, hdr $
-                              , prstep = 'CONCATENATION' $
-                              , prpara = prpara $
-                              , prproc = inam $
-                              , prref = 'Align reference: '+wcfile $
-                              , comment_prref = 'WB cube file name'
-
-
-  self -> headerinfo_addstep, hdr $
-                              , prstep = 'CALIBRATION-INTENSITY-SPECTRAL' $
-                              , prpara = prpara $
-                              , prref = ['Hamburg FTS spectral atlas (Neckel 1999)' $
-                                         , 'Calibration data from '+red_timestring(prf.time_avg, n = 0)] $
-                              , prproc = inam
-
-  anchor = 'DATE'
-
-  ;; Add some keywords
-  red_fitsaddkeyword, anchor = anchor, hdr, 'OBS_HDU', 1
-  
-  ;; Add info to headers
-  red_fitsaddkeyword, anchor = anchor, hdr, 'BUNIT', units, 'Units in array'
-  red_fitsaddkeyword, anchor = anchor, hdr, 'BTYPE', 'Intensity', 'Type of data in array'
-
-  ;; WB and NB data come from different cameras.
-  red_fitsaddkeyword, hdr, 'CAMERA', nbtcamera + ',' + nbrcamera
-  ;; Get DETGAIN, DETOFFS, DETMODEL, DETFIRM from .fitsheader file,
-  ;; i.e., red_readhead(.momfbd file). This would have to be handled
-  ;; differently with CRISP because each Stokes image is a mix of two
-  ;; detectors. 
-  mhdr = red_readhead(nbrfiles[0]) ; Header of momfbd output file
-  mhdt = red_readhead(nbtfiles[0]) ; Header of momfbd output file
-  red_fitsaddkeyword, hdr, 'DETECTOR', strtrim(fxpar(mhdr,'DETECTOR'), 2) $
-                      + ',' + strtrim(fxpar(mhdt,'DETECTOR'), 2)
-;  red_fitsaddkeyword, hdr, 'DETGAIN',  fxpar(mhdr,'DETGAIN') + ',' + fxpar(mhdt,'DETGAIN')
-;  red_fitsaddkeyword, hdr, 'DETOFFS',  fxpar(mhdr,'DETOFFS') + ',' + fxpar(mhdt,'DETOFFS')
-;  red_fitsaddkeyword, hdr, 'DETMODEL', fxpar(mhdr,'DETMODEL') + ',' + fxpar(mhdt,'DETMODEL')
-;  red_fitsaddkeyword, hdr, 'DETFIRM',  fxpar(mhdr,'DETFIRM') + ',' + fxpar(mhdt,'DETFIRM')
-
-  ;; Initialize fits file, set up for writing the data part.
-  dims = [Nx, Ny, Ntuning, Nstokes, Nscans] 
-  self -> fitscube_initialize, filename, hdr, lun, fileassoc, dims 
-
-  if keyword_set(wbsave) then begin
-    wbfilename = red_strreplace(filename, 'nb_', 'wbalign_')
-    wbdims = [Nx, Ny, Ntuning, 1, Nscans] 
-    wbhdr = hdr
-    self -> fitscube_initialize, wbfilename, wbhdr, wblun, wbfileassoc, wbdims 
-  endif
-  
-
-  ;; Observations metadata varaibles
-  tbeg_array     = dblarr(Ntuning, Nscans) ; Time beginning for state
-  tend_array     = dblarr(Ntuning, Nscans) ; Time end for state
-  tavg_array     = dblarr(Ntuning, Nscans) ; Time average for state
-  date_beg_array = strarr(Ntuning, Nscans) ; DATE-BEG for state
-  date_end_array = strarr(Ntuning, Nscans) ; DATE-END for state
-  date_avg_array = strarr(Ntuning, Nscans) ; DATE-AVG for state
-  exp_array      = fltarr(Ntuning, Nscans) ; Total exposure time
-  sexp_array     = fltarr(Ntuning, Nscans) ; Single exposure time
-  nsum_array     = lonarr(Ntuning, Nscans) ; Number of summed exposures
-  
-  wcs = replicate({  wave:dblarr(2,2) $
-                     , hplt:dblarr(2,2) $
-                     , hpln:dblarr(2,2) $
-                     , time:dblarr(2,2) $
-                  }, Ntuning, Nscans)
-
-  ;; The narrowband cube is aligned to the wideband cube and all
-  ;; narrowband scan positions are aligned to each other. So get hpln
-  ;; and hplt from the wideband cube wcs coordinates, this should
-  ;; apply to all frames in a scan.
-  for iscan = 0L, Nscans-1 do begin
-    for ituning = 0, Ntuning-1 do begin
-      ;; We rely here on hpln and hplt being the first two tabulated
-      ;; coordinates. To make this more general, we should get the
-      ;; actual indices from the headers. Maybe later...
-      wcs[ituning, iscan].hpln = reform(wwcs[0,*,*,iscan])
-      wcs[ituning, iscan].hplt = reform(wwcs[1,*,*,iscan])
-    endfor                      ; ituning
-  endfor                        ; iscan
-  
-  iprogress = 0
-  Nprogress = Nscans*Ntuning
-  for iscan = 0L, Nscans-1 do begin
-
-    ;; Read global WB file to use as reference when destretching
-    ;; per-tuning wb files and then the corresponding nb files.
-    wb = (red_readdata(wbgfiles[iscan], direction = direction))[x0:x1, y0:y1]
-    
-    if keyword_set(unsharp) then wb -= smooth(wb, 5)
-    
-    for ituning = 0L, Ntuning - 1 do begin 
-
-      red_progressbar, iprogress, Nprogress $
-                       , /predict $
-                       , 'Processing scan=' $
-                       + strtrim(uscans[iscan], 2) + ' tuning=' + utuning[ituning] 
-
-
-      if makestokes then begin
-
-        ;; Read the pre-made Stokes cube
-        
-        tmp = red_readdata(snames[iscan, ituning], head = stokhdr)
-        nbdims = size(tmp, /dim)
-        if max(direction eq [1, 3, 4, 6]) eq 1 then begin
-          nbdims = nbdims[[1, 0, 3]] ; X and Y switched
-        endif else begin
-          nbdims = nbdims[[0, 1, 3]] 
-        endelse 
-        nbim = fltarr(nbdims)
-        for istokes = 0, Nstokes-1 do begin
-          nbim[0, 0, istokes] = rotate(tmp[*, *, 0, istokes], direction)
-        endfor                               ; istokes
-        nbim = reform(nbim[x0:x1, y0:y1, *]) ;* tscl[iscan]
-
-        ;; The Stokes cube is already wbcorrected so we should not
-        ;; repeat that here.
-
-        ;; Get some metadata from the Stokes cube header.
-        red_fitspar_getdates, stokhdr $
-                              , date_beg = date_beg $
-                              , date_avg = date_avg $
-                              , date_end = date_end 
-        
-        tbeg_array[ituning, iscan] = red_time2double((strsplit(date_beg,'T',/extract))[1])
-        tavg_array[ituning, iscan] = red_time2double((strsplit(date_avg,'T',/extract))[1])
-        tend_array[ituning, iscan] = red_time2double((strsplit(date_end,'T',/extract))[1])
-
-        date_beg_array[ituning, iscan] = date_beg
-        date_avg_array[ituning, iscan] = date_avg
-        date_end_array[ituning, iscan] = date_end
-
-        ;; Wavelength and time
-        wcs[ituning, iscan].wave = red_fitsgetkeyword(stokhdr, 'CRVAL3')
-        wcs[ituning, iscan].time = red_fitsgetkeyword(stokhdr, 'CRVAL5')
-        ;; The preceding lines should perhaps be replaced with
-        ;; properly reading the WCS info?
-        
-        ;; Exposure time
-        exp_array[ituning, iscan]  = red_fitsgetkeyword(stokhdr, 'XPOSURE')
-        sexp_array[ituning, iscan] = red_fitsgetkeyword(stokhdr, 'TEXPOSUR')
-        nsum_array[ituning, iscan] = red_fitsgetkeyword(stokhdr, 'NSUMEXP')
-
-      endif else begin          ; If makestokes above, if not below
-        
-        ;; The NB files in this scan, sorted in tuning wavelength order.
-        self -> selectfiles, files = pertuningfiles, states = pertuningstates $
-                             , fpi_states = utuning[ituning] $
-                             , cam = nbtcamera, scan = uscans[iscan] $
-                             , sel = scan_nbtindx, count = count
-        scan_nbtfiles = pertuningfiles[scan_nbtindx]
-        scan_nbtstates = pertuningstates[scan_nbtindx]
-        sortindx = sort(scan_nbtstates.tun_wavelength)
-        scan_nbtfiles = scan_nbtfiles[sortindx]
-        scan_nbtstates = scan_nbtstates[sortindx]
-        self -> selectfiles, files = pertuningfiles, states = pertuningstates $
-                             , fpi_states = utuning[ituning] $
-                             , cam = nbrcamera, scan = uscans[iscan] $
-                             , sel = scan_nbrindx, count = count
-        scan_nbrfiles = pertuningfiles[scan_nbrindx]
-        scan_nbrstates = pertuningstates[scan_nbrindx]
-        sortindx = sort(scan_nbrstates.tun_wavelength)
-        scan_nbrfiles = scan_nbrfiles[sortindx]
-        scan_nbrstates = scan_nbrstates[sortindx]
-;    self -> selectfiles, files = pertuningfiles, states = pertuningstates $
-;                         , cam = nbcamera, scan = uscans[iscan] $
-;                         , sel = scan_nbindx, count = count
-;    scan_nbfiles = pertuningfiles[scan_nbindx]
-;    scan_nbstates = pertuningstates[scan_nbindx]
-
-        ;; The WB files in this scan, sorted as the NB files
-        self -> selectfiles, files = pertuningfiles, states = pertuningstates $
-                             , fpi_states = utuning[ituning] $
-                             , cam = wbcamera, scan = uscans[iscan] $
-                             , sel = scan_wbindx, count = count
-        scan_wbfiles = pertuningfiles[scan_wbindx]
-        scan_wbstates = pertuningstates[scan_wbindx]
-        ;;match2, scan_nbrstates.fpi_state, scan_wbstates.fpi_state, sortindx
-        match2, scan_nbrstates.lc, scan_wbstates.lc, sortindx
-        scan_wbfiles = scan_wbfiles[sortindx]
-        scan_wbstates = scan_wbstates[sortindx]
-        
-        ;; Collect info about this frame here.
-        undefine, tbegs, tavgs, tends, xps, texps, nsums ; Start fresh
-        for iim = 0, n_elements(scan_wbindx)-1 do begin
-          wbhead = red_readhead(scan_wbfiles[iim])
-          red_fitspar_getdates, wbhead $
-                                , date_beg = date_beg $
-                                , date_avg = date_avg $
-                                , date_end = date_end 
-          red_append, tbegs, red_time2double((strsplit(date_beg,'T',/extract))[1])
-          red_append, tavgs, red_time2double((strsplit(date_avg,'T',/extract))[1])
-          red_append, tends, red_time2double((strsplit(date_end,'T',/extract))[1])
-          red_append, xps, fxpar(wbhead, 'XPOSURE')
-          red_append, texps, fxpar(wbhead, 'TEXPOSUR')
-          red_append, nsums, fxpar(wbhead, 'NSUMEXP')
-        endfor
-        tbeg_array[ituning, iscan] = min(tbegs)
-        tavg_array[ituning, iscan] = mean(tavgs)
-        tend_array[ituning, iscan] = max(tends)
-
-        date_beg_array[ituning, iscan] = self.isodate + 'T' + red_timestring(tbeg_array[ituning, iscan])
-        date_avg_array[ituning, iscan] = self.isodate + 'T' + red_timestring(tavg_array[ituning, iscan])
-        date_end_array[ituning, iscan] = self.isodate + 'T' + red_timestring(tend_array[ituning, iscan])
-
-        ;; Wavelength and time
-        wcs[ituning, iscan].wave = scan_nbtstates[0].tun_wavelength*1d9
-        wcs[ituning, iscan].time = tavg_array[ituning, iscan]
-
-        ;; Exposure time
-        exp_array[ituning, iscan]  = total(xps)
-        sexp_array[ituning, iscan] = mean(texps)
-        nsum_array[ituning, iscan] = round(total(nsums))
-
-
-;      ;; The NB files in this scan, sorted in tuning wavelength order.
-;      self -> selectfiles, files = pertuningfiles, states = pertuningstates $
-;                           , fpi_states = utuning[ituning] $
-;                           , cam = nbtcamera, scan = uscans[iscan] $
-;                           , sel = scan_nbtindx, count = count
-;      scan_nbtfiles = pertuningfiles[scan_nbtindx]
-;      scan_nbtstates = pertuningstates[scan_nbtindx]
-;      self -> selectfiles, files = pertuningfiles, states = pertuningstates $
-;                           , fpi_states = utuning[ituning] $
-;                           , cam = nbrcamera, scan = uscans[iscan] $
-;                           , sel = scan_nbrindx, count = count
-;      scan_nbrfiles = pertuningfiles[scan_nbrindx]
-;      scan_nbrstates = pertuningstates[scan_nbrindx]
-        
-        
-        ;; Read images, apply prefilter curve and temporal scaling.
-        ;; Average all LC states for the two cameras.
-        nbim = 0.
-        wbim = 0.
-        Nim = n_elements(scan_nbrindx) + n_elements(scan_nbtindx)
-        for iim = 0, n_elements(scan_nbtindx)-1 do begin
-          
-          if wbcor then begin
-            ;; Get destretch to anchor camera (residual seeing)
-            wwi = (red_readdata(scan_wbfiles[iim], direction = direction))[x0:x1, y0:y1]
-;            wwi = (rotate(temporary(wwi), direction))[x0:x1, y0:y1]
-            if keyword_set(unsharp) then wwi = wwi - smooth(wwi, 5)
-            grid1 = rdx_cdsgridnest(wb, wwi, tiles, clips, nthreads=nthreads)
-          endif
-          
-          ;; Reflected
-          this_im = (red_readdata(scan_nbrfiles[iim], direction = direction))[x0:x1, y0:y1] * nbr_rpref[ituning]
-;          this_im = (rotate(temporary(this_im), direction))[x0:x1, y0:y1] * nbr_rpref[ituning]
-          if wbcor then begin
-            ;; Apply destretch to anchor camera and prefilter correction
-            this_im = rdx_cstretch(temporary(this_im), grid1, nthreads=nthreads)
-          endif
-          nbim += this_im
-
-          ;; Transmitted
-          this_im = (red_readdata(scan_nbtfiles[iim], direction = direction))[x0:x1, y0:y1] * nbt_rpref[ituning]
-;          this_im = (rotate(temporary(this_im), direction))[x0:x1, y0:y1] * nbt_rpref[ituning]
-          if wbcor then begin
-            ;; Apply destretch to anchor camera and prefilter correction
-            this_im = rdx_cstretch(temporary(this_im), grid1, nthreads = nthreads)
-          endif
-          nbim += this_im
-
-          if keyword_set(wbsave) then begin
-            ;; Same operations as on narrowband image.
-            this_im = wwi       ;* tscl[iscan] 
-            if wbcor then begin
-              this_im = rdx_cstretch(temporary(this_im), grid1, nthreads = nthreads)
-            endif
-            wbim += this_im
-          endif 
-          
-        endfor
-        ;;nbim *= tscl[iscan] / Nim
-        nbim /= Nim
-        if keyword_set(wbsave) then wbim /= Nim
-      endelse
-      
-;      red_show,wb,w=0
-;      red_show,wbim,w=1
-;      blink, [0, 1]
-
-      ;; Apply derot, align, dewarp based on the output from
-      ;; make_wb_cube
-      if makestokes then begin
-        for istokes = 0, Nstokes-1 do begin
-          bg = median(nbim[*, *, istokes])
-
-
-          
-          frame = red_rotation(nbim[*, *, istokes], ang[iscan], $
-                               wcSHIFT[0,iscan], wcSHIFT[1,iscan], full=wcFF , $
-                               background = bg, nearest = nearest, $
-                               stretch_grid = reform(wcGRID[iscan,*,*,*])*sclstr, nthreads=nthreads)
-          
-          ;;if Nwhere gt 0 then frame[mindx] = bg ; Ugly fix, red_stretch destroys the missing data?
-          
-          self -> fitscube_addframe, fileassoc, frame $
-                                     , iscan = iscan, ituning = ituning, istokes = istokes
-        endfor                  ; istokes
-      endif else begin
-        bg = median(nbim)
-        nbim = red_rotation(temporary(nbim), ang[iscan] $
-                            , wcSHIFT[0,iscan], wcSHIFT[1,iscan], full=wcFF $
-                            , background = bg, stretch_grid = reform(wcGRID[iscan,*,*,*])$
-                            , nthreads=nthreads, nearest = nearest)
-
-        self -> fitscube_addframe, fileassoc, nbim $
-                                   , iscan = iscan, ituning = ituning
-      endelse
-      
-      if keyword_set(wbsave) then begin
-        ;; Same operations as on narrowband image.
-;        wbim = wwi * tscl[iscan]
-;        wbim = red_stretch(temporary(wbim), grid1)
-        wbim = red_rotation(temporary(wbim), ang[iscan] $
-                            , wcSHIFT[0,iscan], wcSHIFT[1,iscan] $
-                            , full=wcFF $
-                            , stretch_grid = reform(wcGRID[iscan,*,*,*])*sclstr $
-                            , nthreads=nthreads, nearest = nearest)
-        
-
-        self -> fitscube_addframe, wbfileassoc, temporary(wbim) $
-                                   , iscan = iscan, ituning = ituning
-      endif
-      
-      iprogress++               ; update progress counter
-
-    endfor                      ; ituning
-
-    if ~keyword_set(nocavitymap) then begin
-      
-      ;; Apply the same derot, align, dewarp as for the science data
-      cmap11 = red_rotation(cmap1, ang[iscan] $
-                            , wcSHIFT[0,iscan], wcSHIFT[1,iscan], full=wcFF $
-                            , stretch_grid = reform(wcGRID[iscan,*,*,*])*sclstr $
-                            , nthreads=nthreads)
-      
-      cavitymaps[0, 0, 0, 0, iscan] = cmap11
-
-      ;; The following block of code is inactive but we want to keep
-      ;; it around in case it is needed later. It does further
-      ;; operations on the cavity maps based on what is done to the
-      ;; science data, such as stretching based on the extra
-      ;; per-tuning wideband objects, as well as blurring based on the
-      ;; momfbd psfs. It should probably have a boolean keyword that
-      ;; activates it. (This code will have to be updated to the
-      ;; current pipeline style before it can be used.)
-      ;;
-      ;; Note that in this case, for polarimetric data, we might also
-      ;; want to read the cavity maps from the single Stokes cubes,
-      ;; which are averages of the original cmap, stretched as the
-      ;; individual LC state images before combining to form the
-      ;; Stokes components.
-      if 0 then begin
-        wb = red_readdata(wbf[ss])
-        wb = (rotate(temporary(wb), direction))[x0:x1,y0:y1]
-        for ww = 0L, nw - 1 do begin
-          
-          iwbf = strjoin([self.camwbtag, (strsplit(file_basename(st.ofiles[ww,ss]),'.',/extract))[1:*]],'.')
-          iwbf = file_dirname(st.ofiles[ww,ss]) + '/'+iwbf
-          
-          ;; Load images
-          iwb = red_readdata(iwbf)
-          iwb = (rotate(temporary(iwb), direction))[x0:x1,y0:y1]
-          im = momfbd_read(st.ofiles[ww,ss])
-          
-          ;; get dewarp from WB
-          igrid = red_dsgridnest(wb, iwb, itiles, iclip, nthreads=nthreads)
-          
-          ;; Convolve CMAP and apply wavelength dep. de-warp
-          cmap2 = rdx_cstretch((red_mozaic(red_conv_cmap(cmap, im), /crop))[x0:x1, y0:y1], igrid, nthreads=nthreads)
-          
-          ;; Derotate and shift
-          cmap2 = red_rotation(temporary(cmap2), ang[ss], total(shift[0,ss]), $
-                               total(shift[1,ss]), full=wcFF, stretch_grid=reform(wcGRID[iscan,*,*,*]) $
-                               , nthreads=nthreads, nearest=nearest)
-          
-          ;; Time de-warp
-          ;;cmap2 = red_stretch(temporary(cmap2), reform(grid[ss,*,*,*]))
-          
-        endfor                  ; ww
-      endif
-    endif 
-    
-  endfor                        ; iscan
-  
-  ;; Apply wavelength shift from prefilter fit.
-  wcs.wave -= wave_shift
-  
-  ;; Close fits file.
-  self -> fitscube_finish, lun, wcs = wcs
-  if keyword_set(wbsave) then self -> fitscube_finish, wblun, wcs = wcs
-
-  ;; Add cavity maps as WAVE distortions 
-  if ~keyword_set(nocavitymap) then red_fitscube_addcmap, filename, cavitymaps
-
-  print, inam + ' : Add some variable keywords.'
-
-  ;; Add some variable keywords
-  self -> fitscube_addvarkeyword, filename, 'DATE-BEG', date_beg_array $
-                                  , anchor = anchor $
-                                  , comment = 'Beginning time of observation' $
-                                  , keyword_method = 'first' $
-;                                  , keyword_value = self.isodate + 'T' + red_timestring(min(tbeg_array)) $
-                                  , axis_numbers = [3, 5] 
-  self -> fitscube_addvarkeyword, filename, 'DATE-END', date_end_array $
-                                  , anchor = anchor $
-                                  , comment = 'End time of observation' $
-                                  , keyword_method = 'last' $
-;                                  , keyword_value = self.isodate + 'T' + red_timestring(max(tend_array)) $
-                                  , axis_numbers = [3, 5] 
-  self -> fitscube_addvarkeyword, filename, 'DATE-AVG', date_avg_array $
-                                  , anchor = anchor $
-                                  , comment = 'Average time of observation' $
-                                  , keyword_value = self.isodate + 'T' + red_timestring(mean(tavg_array)) $
-                                  , axis_numbers = [3, 5] 
-
-  red_fitscube_addrespappl, filename, prefilter_curve, /tun
-  
-  ;; Copy variable-keywords from wb cube file.
-  self -> fitscube_addvarkeyword, filename, 'SCANNUM',  old_filename = wcfile $
-                                  , anchor = anchor 
-  self -> fitscube_addvarkeyword, filename, 'ATMOS_R0', old_filename = wcfile $
-                                  , anchor = anchor 
-  self -> fitscube_addvarkeyword, filename, 'AO_LOCK', old_filename = wcfile $
-                                  , anchor = anchor 
-  self -> fitscube_addvarkeyword, filename, 'ELEV_ANG', old_filename = wcfile $
-                                  , anchor = anchor 
-
-  self -> fitscube_addvarkeyword, filename, 'XPOSURE', exp_array $
-                                  , comment = 'Summed exposure times' $
-                                  , anchor = anchor $
-                                  , tunit = 's' $
-                                  , keyword_method = 'median' $
-;                                  , keyword_value = mean(exp_array) $
-                                  , axis_numbers = [3, 5] 
-
-  self -> fitscube_addvarkeyword, filename, 'TEXPOSUR', sexp_array $
-                                  , comment = '[s] Single-exposure time' $
-                                  , anchor = anchor $
-                                  , tunit = 's' $
-                                  , keyword_method = 'median' $
-;                                  , keyword_value = mean(sexp_array) $
-                                  , axis_numbers = [3, 5] 
-
-  self -> fitscube_addvarkeyword, filename, 'NSUMEXP', nsum_array $
-                                  , comment = 'Number of summed exposures' $
-                                  , anchor = anchor $
-                                  , keyword_method = 'median' $
-;                                  , keyword_value = mean(nsum_array) $
-                                  , axis_numbers = [3, 5]
+
+  ;; Add info about this step
+  self -> headerinfo_addstep, hdr $
+                              , prstep = 'CONCATENATION' $
+                              , prpara = prpara $
+                              , prproc = inam $
+                              , prref = 'Align reference: '+wcfile $
+                              , comment_prref = 'WB cube file name'
+
+
+  self -> headerinfo_addstep, hdr $
+                              , prstep = 'CALIBRATION-INTENSITY-SPECTRAL' $
+                              , prpara = prpara $
+                              , prref = ['Hamburg FTS spectral atlas (Neckel 1999)' $
+                                         , 'Calibration data from '+red_timestring(prf.time_avg, n = 0)] $
+                              , prproc = inam
+
+  anchor = 'DATE'
+
+  ;; Add some keywords
+  red_fitsaddkeyword, anchor = anchor, hdr, 'OBS_HDU', 1
+  
+  ;; Add info to headers
+  red_fitsaddkeyword, anchor = anchor, hdr, 'BUNIT', units, 'Units in array'
+  red_fitsaddkeyword, anchor = anchor, hdr, 'BTYPE', 'Intensity', 'Type of data in array'
+
+  ;; WB and NB data come from different cameras.
+  red_fitsaddkeyword, hdr, 'CAMERA', nbtcamera + ',' + nbrcamera
+  ;; Get DETGAIN, DETOFFS, DETMODEL, DETFIRM from .fitsheader file,
+  ;; i.e., red_readhead(.momfbd file). This would have to be handled
+  ;; differently with CRISP because each Stokes image is a mix of two
+  ;; detectors. 
+  mhdr = red_readhead(nbrfiles[0]) ; Header of momfbd output file
+  mhdt = red_readhead(nbtfiles[0]) ; Header of momfbd output file
+  red_fitsaddkeyword, hdr, 'DETECTOR', strtrim(fxpar(mhdr,'DETECTOR'), 2) $
+                      + ',' + strtrim(fxpar(mhdt,'DETECTOR'), 2)
+;  red_fitsaddkeyword, hdr, 'DETGAIN',  fxpar(mhdr,'DETGAIN') + ',' + fxpar(mhdt,'DETGAIN')
+;  red_fitsaddkeyword, hdr, 'DETOFFS',  fxpar(mhdr,'DETOFFS') + ',' + fxpar(mhdt,'DETOFFS')
+;  red_fitsaddkeyword, hdr, 'DETMODEL', fxpar(mhdr,'DETMODEL') + ',' + fxpar(mhdt,'DETMODEL')
+;  red_fitsaddkeyword, hdr, 'DETFIRM',  fxpar(mhdr,'DETFIRM') + ',' + fxpar(mhdt,'DETFIRM')
+
+  ;; Initialize fits file, set up for writing the data part.
+  dims = [Nx, Ny, Ntuning, Nstokes, Nscans] 
+  self -> fitscube_initialize, filename, hdr, lun, fileassoc, dims 
+
+  if keyword_set(wbsave) then begin
+    wbfilename = red_strreplace(filename, 'nb_', 'wbalign_')
+    wbdims = [Nx, Ny, Ntuning, 1, Nscans] 
+    wbhdr = hdr
+    self -> fitscube_initialize, wbfilename, wbhdr, wblun, wbfileassoc, wbdims 
+  endif
+  
+
+  ;; Observations metadata varaibles
+  tbeg_array     = dblarr(Ntuning, Nscans) ; Time beginning for state
+  tend_array     = dblarr(Ntuning, Nscans) ; Time end for state
+  tavg_array     = dblarr(Ntuning, Nscans) ; Time average for state
+  date_beg_array = strarr(Ntuning, Nscans) ; DATE-BEG for state
+  date_end_array = strarr(Ntuning, Nscans) ; DATE-END for state
+  date_avg_array = strarr(Ntuning, Nscans) ; DATE-AVG for state
+  exp_array      = fltarr(Ntuning, Nscans) ; Total exposure time
+  sexp_array     = fltarr(Ntuning, Nscans) ; Single exposure time
+  nsum_array     = lonarr(Ntuning, Nscans) ; Number of summed exposures
+  
+  wcs = replicate({  wave:dblarr(2,2) $
+                     , hplt:dblarr(2,2) $
+                     , hpln:dblarr(2,2) $
+                     , time:dblarr(2,2) $
+                  }, Ntuning, Nscans)
+
+  ;; The narrowband cube is aligned to the wideband cube and all
+  ;; narrowband scan positions are aligned to each other. So get hpln
+  ;; and hplt from the wideband cube wcs coordinates, this should
+  ;; apply to all frames in a scan.
+  for iscan = 0L, Nscans-1 do begin
+    for ituning = 0, Ntuning-1 do begin
+      ;; We rely here on hpln and hplt being the first two tabulated
+      ;; coordinates. To make this more general, we should get the
+      ;; actual indices from the headers. Maybe later...
+      wcs[ituning, iscan].hpln = reform(wwcs[0,*,*,iscan])
+      wcs[ituning, iscan].hplt = reform(wwcs[1,*,*,iscan])
+    endfor                      ; ituning
+  endfor                        ; iscan
+  
+  iprogress = 0
+  Nprogress = Nscans*Ntuning
+  for iscan = 0L, Nscans-1 do begin
+
+    ;; Read global WB file to use as reference when destretching
+    ;; per-tuning wb files and then the corresponding nb files.
+    wb = (red_readdata(wbgfiles[iscan], direction = direction))[x0:x1, y0:y1]
+    
+    if keyword_set(unsharp) then wb -= smooth(wb, 5)
+    
+    for ituning = 0L, Ntuning - 1 do begin 
+
+      red_progressbar, iprogress, Nprogress $
+                       , /predict $
+                       , 'Processing scan=' $
+                       + strtrim(uscans[iscan], 2) + ' tuning=' + utuning[ituning] 
+
+
+      if makestokes then begin
+
+        ;; Read the pre-made Stokes cube
+        
+        tmp = red_readdata(snames[iscan, ituning], head = stokhdr)
+        nbdims = size(tmp, /dim)
+        if max(direction eq [1, 3, 4, 6]) eq 1 then begin
+          nbdims = nbdims[[1, 0, 3]] ; X and Y switched
+        endif else begin
+          nbdims = nbdims[[0, 1, 3]] 
+        endelse 
+        nbim = fltarr(nbdims)
+        for istokes = 0, Nstokes-1 do begin
+          nbim[0, 0, istokes] = rotate(tmp[*, *, 0, istokes], direction)
+        endfor                               ; istokes
+        nbim = reform(nbim[x0:x1, y0:y1, *]) ;* tscl[iscan]
+
+        ;; The Stokes cube is already wbcorrected so we should not
+        ;; repeat that here.
+
+        ;; Get some metadata from the Stokes cube header.
+        red_fitspar_getdates, stokhdr $
+                              , date_beg = date_beg $
+                              , date_avg = date_avg $
+                              , date_end = date_end 
+        
+        tbeg_array[ituning, iscan] = red_time2double((strsplit(date_beg,'T',/extract))[1])
+        tavg_array[ituning, iscan] = red_time2double((strsplit(date_avg,'T',/extract))[1])
+        tend_array[ituning, iscan] = red_time2double((strsplit(date_end,'T',/extract))[1])
+
+        date_beg_array[ituning, iscan] = date_beg
+        date_avg_array[ituning, iscan] = date_avg
+        date_end_array[ituning, iscan] = date_end
+
+        ;; Wavelength and time
+        wcs[ituning, iscan].wave = red_fitsgetkeyword(stokhdr, 'CRVAL3')
+        wcs[ituning, iscan].time = red_fitsgetkeyword(stokhdr, 'CRVAL5')
+        ;; The preceding lines should perhaps be replaced with
+        ;; properly reading the WCS info?
+        
+        ;; Exposure time
+        exp_array[ituning, iscan]  = red_fitsgetkeyword(stokhdr, 'XPOSURE')
+        sexp_array[ituning, iscan] = red_fitsgetkeyword(stokhdr, 'TEXPOSUR')
+        nsum_array[ituning, iscan] = red_fitsgetkeyword(stokhdr, 'NSUMEXP')
+
+      endif else begin          ; If makestokes above, if not below
+        
+        ;; The NB files in this scan, sorted in tuning wavelength order.
+        self -> selectfiles, files = pertuningfiles, states = pertuningstates $
+                             , fpi_states = utuning[ituning] $
+                             , cam = nbtcamera, scan = uscans[iscan] $
+                             , sel = scan_nbtindx, count = count
+        scan_nbtfiles = pertuningfiles[scan_nbtindx]
+        scan_nbtstates = pertuningstates[scan_nbtindx]
+        sortindx = sort(scan_nbtstates.tun_wavelength)
+        scan_nbtfiles = scan_nbtfiles[sortindx]
+        scan_nbtstates = scan_nbtstates[sortindx]
+        self -> selectfiles, files = pertuningfiles, states = pertuningstates $
+                             , fpi_states = utuning[ituning] $
+                             , cam = nbrcamera, scan = uscans[iscan] $
+                             , sel = scan_nbrindx, count = count
+        scan_nbrfiles = pertuningfiles[scan_nbrindx]
+        scan_nbrstates = pertuningstates[scan_nbrindx]
+        sortindx = sort(scan_nbrstates.tun_wavelength)
+        scan_nbrfiles = scan_nbrfiles[sortindx]
+        scan_nbrstates = scan_nbrstates[sortindx]
+;    self -> selectfiles, files = pertuningfiles, states = pertuningstates $
+;                         , cam = nbcamera, scan = uscans[iscan] $
+;                         , sel = scan_nbindx, count = count
+;    scan_nbfiles = pertuningfiles[scan_nbindx]
+;    scan_nbstates = pertuningstates[scan_nbindx]
+
+        ;; The WB files in this scan, sorted as the NB files
+        self -> selectfiles, files = pertuningfiles, states = pertuningstates $
+                             , fpi_states = utuning[ituning] $
+                             , cam = wbcamera, scan = uscans[iscan] $
+                             , sel = scan_wbindx, count = count
+        scan_wbfiles = pertuningfiles[scan_wbindx]
+        scan_wbstates = pertuningstates[scan_wbindx]
+        ;;match2, scan_nbrstates.fpi_state, scan_wbstates.fpi_state, sortindx
+        match2, scan_nbrstates.lc, scan_wbstates.lc, sortindx
+        scan_wbfiles = scan_wbfiles[sortindx]
+        scan_wbstates = scan_wbstates[sortindx]
+        
+        ;; Collect info about this frame here.
+        undefine, tbegs, tavgs, tends, xps, texps, nsums ; Start fresh
+        for iim = 0, n_elements(scan_wbindx)-1 do begin
+          wbhead = red_readhead(scan_wbfiles[iim])
+          red_fitspar_getdates, wbhead $
+                                , date_beg = date_beg $
+                                , date_avg = date_avg $
+                                , date_end = date_end 
+          red_append, tbegs, red_time2double((strsplit(date_beg,'T',/extract))[1])
+          red_append, tavgs, red_time2double((strsplit(date_avg,'T',/extract))[1])
+          red_append, tends, red_time2double((strsplit(date_end,'T',/extract))[1])
+          red_append, xps, fxpar(wbhead, 'XPOSURE')
+          red_append, texps, fxpar(wbhead, 'TEXPOSUR')
+          red_append, nsums, fxpar(wbhead, 'NSUMEXP')
+        endfor
+        tbeg_array[ituning, iscan] = min(tbegs)
+        tavg_array[ituning, iscan] = mean(tavgs)
+        tend_array[ituning, iscan] = max(tends)
+
+        date_beg_array[ituning, iscan] = self.isodate + 'T' + red_timestring(tbeg_array[ituning, iscan])
+        date_avg_array[ituning, iscan] = self.isodate + 'T' + red_timestring(tavg_array[ituning, iscan])
+        date_end_array[ituning, iscan] = self.isodate + 'T' + red_timestring(tend_array[ituning, iscan])
+
+        ;; Wavelength and time
+        wcs[ituning, iscan].wave = scan_nbtstates[0].tun_wavelength*1d9
+        wcs[ituning, iscan].time = tavg_array[ituning, iscan]
+
+        ;; Exposure time
+        exp_array[ituning, iscan]  = total(xps)
+        sexp_array[ituning, iscan] = mean(texps)
+        nsum_array[ituning, iscan] = round(total(nsums))
+
+
+;      ;; The NB files in this scan, sorted in tuning wavelength order.
+;      self -> selectfiles, files = pertuningfiles, states = pertuningstates $
+;                           , fpi_states = utuning[ituning] $
+;                           , cam = nbtcamera, scan = uscans[iscan] $
+;                           , sel = scan_nbtindx, count = count
+;      scan_nbtfiles = pertuningfiles[scan_nbtindx]
+;      scan_nbtstates = pertuningstates[scan_nbtindx]
+;      self -> selectfiles, files = pertuningfiles, states = pertuningstates $
+;                           , fpi_states = utuning[ituning] $
+;                           , cam = nbrcamera, scan = uscans[iscan] $
+;                           , sel = scan_nbrindx, count = count
+;      scan_nbrfiles = pertuningfiles[scan_nbrindx]
+;      scan_nbrstates = pertuningstates[scan_nbrindx]
+        
+        
+        ;; Read images, apply prefilter curve and temporal scaling.
+        ;; Average all LC states for the two cameras.
+        nbim = 0.
+        wbim = 0.
+        Nim = n_elements(scan_nbrindx) + n_elements(scan_nbtindx)
+        for iim = 0, n_elements(scan_nbtindx)-1 do begin
+          
+          if wbcor then begin
+            ;; Get destretch to anchor camera (residual seeing)
+            wwi = (red_readdata(scan_wbfiles[iim], direction = direction))[x0:x1, y0:y1]
+;            wwi = (rotate(temporary(wwi), direction))[x0:x1, y0:y1]
+            if keyword_set(unsharp) then wwi = wwi - smooth(wwi, 5)
+            grid1 = rdx_cdsgridnest(wb, wwi, tiles, clips, nthreads=nthreads)
+          endif
+          
+          ;; Reflected
+          this_im = (red_readdata(scan_nbrfiles[iim], direction = direction))[x0:x1, y0:y1] * nbr_rpref[ituning]
+;          this_im = (rotate(temporary(this_im), direction))[x0:x1, y0:y1] * nbr_rpref[ituning]
+          if wbcor then begin
+            ;; Apply destretch to anchor camera and prefilter correction
+            this_im = rdx_cstretch(temporary(this_im), grid1, nthreads=nthreads)
+          endif
+          nbim += this_im
+
+          ;; Transmitted
+          this_im = (red_readdata(scan_nbtfiles[iim], direction = direction))[x0:x1, y0:y1] * nbt_rpref[ituning]
+;          this_im = (rotate(temporary(this_im), direction))[x0:x1, y0:y1] * nbt_rpref[ituning]
+          if wbcor then begin
+            ;; Apply destretch to anchor camera and prefilter correction
+            this_im = rdx_cstretch(temporary(this_im), grid1, nthreads = nthreads)
+          endif
+          nbim += this_im
+
+          if keyword_set(wbsave) then begin
+            ;; Same operations as on narrowband image.
+            this_im = wwi       ;* tscl[iscan] 
+            if wbcor then begin
+              this_im = rdx_cstretch(temporary(this_im), grid1, nthreads = nthreads)
+            endif
+            wbim += this_im
+          endif 
+          
+        endfor
+        ;;nbim *= tscl[iscan] / Nim
+        nbim /= Nim
+        if keyword_set(wbsave) then wbim /= Nim
+      endelse
+      
+;      red_show,wb,w=0
+;      red_show,wbim,w=1
+;      blink, [0, 1]
+
+      ;; Apply derot, align, dewarp based on the output from
+      ;; make_wb_cube
+      if makestokes then begin
+        for istokes = 0, Nstokes-1 do begin
+          bg = median(nbim[*, *, istokes])
+
+
+          
+          frame = red_rotation(nbim[*, *, istokes], ang[iscan], $
+                               wcSHIFT[0,iscan], wcSHIFT[1,iscan], full=wcFF , $
+                               background = bg, nearest = nearest, $
+                               stretch_grid = reform(wcGRID[iscan,*,*,*])*sclstr, nthreads=nthreads)
+          
+          ;;if Nwhere gt 0 then frame[mindx] = bg ; Ugly fix, red_stretch destroys the missing data?
+          
+          self -> fitscube_addframe, fileassoc, frame $
+                                     , iscan = iscan, ituning = ituning, istokes = istokes
+        endfor                  ; istokes
+      endif else begin
+        bg = median(nbim)
+        nbim = red_rotation(temporary(nbim), ang[iscan] $
+                            , wcSHIFT[0,iscan], wcSHIFT[1,iscan], full=wcFF $
+                            , background = bg, stretch_grid = reform(wcGRID[iscan,*,*,*])$
+                            , nthreads=nthreads, nearest = nearest)
+
+        self -> fitscube_addframe, fileassoc, nbim $
+                                   , iscan = iscan, ituning = ituning
+      endelse
+      
+      if keyword_set(wbsave) then begin
+        ;; Same operations as on narrowband image.
+;        wbim = wwi * tscl[iscan]
+;        wbim = red_stretch(temporary(wbim), grid1)
+        wbim = red_rotation(temporary(wbim), ang[iscan] $
+                            , wcSHIFT[0,iscan], wcSHIFT[1,iscan] $
+                            , full=wcFF $
+                            , stretch_grid = reform(wcGRID[iscan,*,*,*])*sclstr $
+                            , nthreads=nthreads, nearest = nearest)
+        
+
+        self -> fitscube_addframe, wbfileassoc, temporary(wbim) $
+                                   , iscan = iscan, ituning = ituning
+      endif
+      
+      iprogress++               ; update progress counter
+
+    endfor                      ; ituning
+
+    if ~keyword_set(nocavitymap) then begin
+      
+      ;; Apply the same derot, align, dewarp as for the science data
+      cmap11 = red_rotation(cmap1, ang[iscan] $
+                            , wcSHIFT[0,iscan], wcSHIFT[1,iscan], full=wcFF $
+                            , stretch_grid = reform(wcGRID[iscan,*,*,*])*sclstr $
+                            , nthreads=nthreads)
+      
+      cavitymaps[0, 0, 0, 0, iscan] = cmap11
+
+      ;; The following block of code is inactive but we want to keep
+      ;; it around in case it is needed later. It does further
+      ;; operations on the cavity maps based on what is done to the
+      ;; science data, such as stretching based on the extra
+      ;; per-tuning wideband objects, as well as blurring based on the
+      ;; momfbd psfs. It should probably have a boolean keyword that
+      ;; activates it. (This code will have to be updated to the
+      ;; current pipeline style before it can be used.)
+      ;;
+      ;; Note that in this case, for polarimetric data, we might also
+      ;; want to read the cavity maps from the single Stokes cubes,
+      ;; which are averages of the original cmap, stretched as the
+      ;; individual LC state images before combining to form the
+      ;; Stokes components.
+      if 0 then begin
+        wb = red_readdata(wbf[ss])
+        wb = (rotate(temporary(wb), direction))[x0:x1,y0:y1]
+        for ww = 0L, nw - 1 do begin
+          
+          iwbf = strjoin([self.camwbtag, (strsplit(file_basename(st.ofiles[ww,ss]),'.',/extract))[1:*]],'.')
+          iwbf = file_dirname(st.ofiles[ww,ss]) + '/'+iwbf
+          
+          ;; Load images
+          iwb = red_readdata(iwbf)
+          iwb = (rotate(temporary(iwb), direction))[x0:x1,y0:y1]
+          im = momfbd_read(st.ofiles[ww,ss])
+          
+          ;; get dewarp from WB
+          igrid = red_dsgridnest(wb, iwb, itiles, iclip, nthreads=nthreads)
+          
+          ;; Convolve CMAP and apply wavelength dep. de-warp
+          cmap2 = rdx_cstretch((red_mozaic(red_conv_cmap(cmap, im), /crop))[x0:x1, y0:y1], igrid, nthreads=nthreads)
+          
+          ;; Derotate and shift
+          cmap2 = red_rotation(temporary(cmap2), ang[ss], total(shift[0,ss]), $
+                               total(shift[1,ss]), full=wcFF, stretch_grid=reform(wcGRID[iscan,*,*,*]) $
+                               , nthreads=nthreads, nearest=nearest)
+          
+          ;; Time de-warp
+          ;;cmap2 = red_stretch(temporary(cmap2), reform(grid[ss,*,*,*]))
+          
+        endfor                  ; ww
+      endif
+    endif 
+    
+  endfor                        ; iscan
+  
+  ;; Apply wavelength shift from prefilter fit.
+  wcs.wave -= wave_shift
+  
+  ;; Close fits file.
+  self -> fitscube_finish, lun, wcs = wcs
+  if keyword_set(wbsave) then self -> fitscube_finish, wblun, wcs = wcs
+
+  ;; Add cavity maps as WAVE distortions 
+  if ~keyword_set(nocavitymap) then red_fitscube_addcmap, filename, cavitymaps
+
+  print, inam + ' : Add some variable keywords.'
+
+  ;; Add some variable keywords
+  self -> fitscube_addvarkeyword, filename, 'DATE-BEG', date_beg_array $
+                                  , anchor = anchor $
+                                  , comment = 'Beginning time of observation' $
+                                  , keyword_method = 'first' $
+;                                  , keyword_value = self.isodate + 'T' + red_timestring(min(tbeg_array)) $
+                                  , axis_numbers = [3, 5] 
+  self -> fitscube_addvarkeyword, filename, 'DATE-END', date_end_array $
+                                  , anchor = anchor $
+                                  , comment = 'End time of observation' $
+                                  , keyword_method = 'last' $
+;                                  , keyword_value = self.isodate + 'T' + red_timestring(max(tend_array)) $
+                                  , axis_numbers = [3, 5] 
+  self -> fitscube_addvarkeyword, filename, 'DATE-AVG', date_avg_array $
+                                  , anchor = anchor $
+                                  , comment = 'Average time of observation' $
+                                  , keyword_value = self.isodate + 'T' + red_timestring(mean(tavg_array)) $
+                                  , axis_numbers = [3, 5] 
+
+  red_fitscube_addrespappl, filename, prefilter_curve, /tun
+  
+  ;; Copy variable-keywords from wb cube file.
+  self -> fitscube_addvarkeyword, filename, 'SCANNUM',  old_filename = wcfile $
+                                  , anchor = anchor 
+  self -> fitscube_addvarkeyword, filename, 'ATMOS_R0', old_filename = wcfile $
+                                  , anchor = anchor 
+  self -> fitscube_addvarkeyword, filename, 'AO_LOCK', old_filename = wcfile $
+                                  , anchor = anchor 
+  self -> fitscube_addvarkeyword, filename, 'ELEV_ANG', old_filename = wcfile $
+                                  , anchor = anchor 
+
+  self -> fitscube_addvarkeyword, filename, 'XPOSURE', exp_array $
+                                  , comment = 'Summed exposure times' $
+                                  , anchor = anchor $
+                                  , tunit = 's' $
+                                  , keyword_method = 'median' $
+;                                  , keyword_value = mean(exp_array) $
+                                  , axis_numbers = [3, 5] 
+
+  self -> fitscube_addvarkeyword, filename, 'TEXPOSUR', sexp_array $
+                                  , comment = '[s] Single-exposure time' $
+                                  , anchor = anchor $
+                                  , tunit = 's' $
+                                  , keyword_method = 'median' $
+;                                  , keyword_value = mean(sexp_array) $
+                                  , axis_numbers = [3, 5] 
+
+  self -> fitscube_addvarkeyword, filename, 'NSUMEXP', nsum_array $
+                                  , comment = 'Number of summed exposures' $
+                                  , anchor = anchor $
+                                  , keyword_method = 'median' $
+;                                  , keyword_value = mean(nsum_array) $
+                                  , axis_numbers = [3, 5]
   -
-  ;; Correct intensity with respect to solar elevation and exposure
-  ;; time.
-  self -> fitscube_intensitycorr, filename, intensitycorrmethod = intensitycorrmethod $
-                                  ,fitpref_time = fitpref_time 
-  
-  if makestokes && ~keyword_set(nocrosstalk) then begin
-
-    print, 'Press any key to make crosstalk correction'
-    q=get_kbrd(/KEY_NAME)
-    ;; Correct the cube for cross-talk, I --> Q,U,V.
-    self -> fitscube_crosstalk, filename
-
-  endif                         ;else
-
-  if ~keyword_set(nomissing_nans) then begin
-    ;; Set padding pixels to missing-data, i.e., NaN.
-    self -> fitscube_missing, filename $
-                              , /noflip $
-                              , missing_type = 'nan'
-  endif
-
-  
-  if keyword_set(integer) then begin
-    self -> fitscube_integer, filename $
-                              , /delete $
-;                              , flip = ~keyword_set(noflipping) $
-                              , outname = outname $
-                              , overwrite = overwrite
-    filename = outname
-  endif
-  
-  
-  if ~keyword_set(noflipping) then $
-     red_fitscube_flip, filename, flipfile = flipfile $
-                        , overwrite = overwrite
-  
-  print, inam + ' : Narrowband cube stored in:'
-  print, filename
-  if ~keyword_set(noflipping) then print, flipfile
-  
-  if keyword_set(wbsave) then begin
-    if ~keyword_set(noflipping) then red_fitscube_flip, wbfilename, flipfile = wbflipfile $
-       , overwrite = overwrite
-    print, inam + ' : Wideband align cube stored in:'
-    print, wbfilename
-    if ~keyword_set(noflipping) then print, wbflipfile
-  endif
-  
-end
-
-
-a = crispred(/dev)
-
-a -> red::make_nb_cube, 'cubes_wb2/wb_6302_2016-09-19T09:28:36_09:28:36=0,1_corrected_im.fits', /overwrite, odir = 'test/'
-
-stop
-a -> red::make_nb_cube, 'cubes_wb2/wb_6302_2016-09-19T09:28:36_09:28:36=0,1_09:30:20=0-4_corrected_im.fits', /overwrite, odir = 'test/'
-
-end
-
+
+  ;; Correct intensity with respect to solar elevation and exposure
+  ;; time.
+  self -> fitscube_intensitycorr, filename, intensitycorrmethod = intensitycorrmethod $
+                                  ,fitpref_time = fitpref_time 
+  
+  if makestokes && ~keyword_set(nocrosstalk) then begin
+
+    print, 'Press any key to make crosstalk correction'
+    q=get_kbrd(/KEY_NAME)
+    ;; Correct the cube for cross-talk, I --> Q,U,V.
+    self -> fitscube_crosstalk, filename
+
+  endif                         ;else
+
+  if ~keyword_set(nomissing_nans) then begin
+    ;; Set padding pixels to missing-data, i.e., NaN.
+    self -> fitscube_missing, filename $
+                              , /noflip $
+                              , missing_type = 'nan'
+  endif
+
+  
+  if keyword_set(integer) then begin
+    self -> fitscube_integer, filename $
+                              , /delete $
+;                              , flip = ~keyword_set(noflipping) $
+                              , outname = outname $
+                              , overwrite = overwrite
+    filename = outname
+  endif
+  
+  
+  if ~keyword_set(noflipping) then $
+     red_fitscube_flip, filename, flipfile = flipfile $
+                        , overwrite = overwrite
+  
+  print, inam + ' : Narrowband cube stored in:'
+  print, filename
+  if ~keyword_set(noflipping) then print, flipfile
+  
+  if keyword_set(wbsave) then begin
+    if ~keyword_set(noflipping) then red_fitscube_flip, wbfilename, flipfile = wbflipfile $
+       , overwrite = overwrite
+    print, inam + ' : Wideband align cube stored in:'
+    print, wbfilename
+    if ~keyword_set(noflipping) then print, wbflipfile
+  endif
+  
+end
+
+
+a = crispred(/dev)
+
+a -> red::make_nb_cube, 'cubes_wb2/wb_6302_2016-09-19T09:28:36_09:28:36=0,1_corrected_im.fits', /overwrite, odir = 'test/'
+
+stop
+a -> red::make_nb_cube, 'cubes_wb2/wb_6302_2016-09-19T09:28:36_09:28:36=0,1_09:30:20=0-4_corrected_im.fits', /overwrite, odir = 'test/'
+
+end
+