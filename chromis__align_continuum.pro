--- conflicted
+++ resolved
@@ -238,7 +238,7 @@
         fzwrite, shifts_smooth, mname
         fzwrite, [contrasts], cname
 
-<<<<<<< HEAD
+;<<<<<<< HEAD
 
         ;; Plot colors representing image quality
         colors = red_wavelengthtorgb(cgscalevector(-contrasts, 400, 750), /num)
@@ -296,65 +296,65 @@
       endif
 
     endfor                      ; ipref
-=======
-        if(~keyword_set(no_plot)) then begin
-           
-           ;; Plot colors representing image quality
-           colors = red_wavelengthtorgb(cgscalevector(-contrasts, 400, 750), /num)
-           xrange = [-1, Nscans]
-           title = timestamp + '/' + prefilters[ipref]
-           
-           
-           ;; Plot contrasts
-           cgcontrol, /delete, /all
-           cgplot, /add, [0], /nodata $
-                   , xrange = xrange, yrange = [min(contrasts), max(contrasts)] + 0.01*[-1, 1] $
-                   , title = title $
-                   , xtitle = 'scan number', ytitle = 'RMS contrast' 
-           for iscan = 0, Nscans-1 do cgwindow, 'cgplot', /load, /over $
-                                                , nbcstates[iscan].scannumber, contrasts[iscan] $
-                                                , color = colors[iscan], psym = 16
-           ;; /Add one separately so /loaded symbols appear on screen
-           
-           if(n_elements(contrasts) gt 1) then cgwindow, 'cgplot', /add, /over, nbcstates[0].scannumber, contrasts[1, 0] $
-              , color = colors[1, 0], psym = 18 $
-           else cgwindow, 'cgplot', /add, /over, nbcstates[0].scannumber, [contrasts] $
-                          , color = [colors], psym = 18
-           
-           cgcontrol, output = cpname
-           
-           ;; Plot shifts
-           axistag = ['X', 'Y']
-           for iaxis = 0, 1 do begin
-              ;; X and Y axis loop
-              cgcontrol, /delete, /all
-              
-              yrange = [min(shifts[iaxis, *]), max(shifts[iaxis, *])] + 0.2*[-1, 1]
-              cgplot, /add, [0], /nodata, color = 'blue' $
-                      , title = title $
-                      , xrange = xrange, yrange = yrange $
-                      , xtitle = 'scan number', ytitle = axistag[iaxis]+' shift / 1 pixel'
-              
-              for iscan = 0, Nscans-1 do begin
-                 cgwindow, 'cgplot', /load, /over $
-                           , nbcstates[iscan].scannumber, shifts[iaxis, iscan] $
-                           , color = colors[iscan], psym = 16
-              endfor            ; iscan
-              
-              cgplot, /add, /over, shifts_smooth[iaxis, *], color = 'red'
-              
-              
-              case iaxis of
-                 0: cgcontrol, output = xpname
-                 1: cgcontrol, output = ypname
-              endcase
-              
-           endfor               ; iaxis
-        endif ;no_plot
-     endif ; overwrite
-      
-   endfor                       ; ipref
->>>>>>> 43258ce3
+;=======
+;        if(~keyword_set(no_plot)) then begin
+;           
+;           ;; Plot colors representing image quality
+;           colors = red_wavelengthtorgb(cgscalevector(-contrasts, 400, 750), /num)
+;           xrange = [-1, Nscans]
+;           title = timestamp + '/' + prefilters[ipref]
+;           
+;           
+;           ;; Plot contrasts
+;           cgcontrol, /delete, /all
+;           cgplot, /add, [0], /nodata $
+;                   , xrange = xrange, yrange = [min(contrasts), max(contrasts)] + 0.01*[-1, 1] $
+;                   , title = title $
+;                   , xtitle = 'scan number', ytitle = 'RMS contrast' 
+;           for iscan = 0, Nscans-1 do cgwindow, 'cgplot', /load, /over $
+;                                                , nbcstates[iscan].scannumber, contrasts[iscan] $
+;                                                , color = colors[iscan], psym = 16
+;           ;; /Add one separately so /loaded symbols appear on screen
+;           
+;           if(n_elements(contrasts) gt 1) then cgwindow, 'cgplot', /add, /over, nbcstates[0].scannumber, contrasts[1, 0] $
+;              , color = colors[1, 0], psym = 18 $
+;           else cgwindow, 'cgplot', /add, /over, nbcstates[0].scannumber, [contrasts] $
+;                          , color = [colors], psym = 18
+;           
+;           cgcontrol, output = cpname
+;           
+;           ;; Plot shifts
+;           axistag = ['X', 'Y']
+;           for iaxis = 0, 1 do begin
+;              ;; X and Y axis loop
+;              cgcontrol, /delete, /all
+;              
+;              yrange = [min(shifts[iaxis, *]), max(shifts[iaxis, *])] + 0.2*[-1, 1]
+;              cgplot, /add, [0], /nodata, color = 'blue' $
+;                      , title = title $
+;                      , xrange = xrange, yrange = yrange $
+;                      , xtitle = 'scan number', ytitle = axistag[iaxis]+' shift / 1 pixel'
+;              
+;              for iscan = 0, Nscans-1 do begin
+;                 cgwindow, 'cgplot', /load, /over $
+;                           , nbcstates[iscan].scannumber, shifts[iaxis, iscan] $
+;                           , color = colors[iscan], psym = 16
+;              endfor            ; iscan
+;              
+;              cgplot, /add, /over, shifts_smooth[iaxis, *], color = 'red'
+;              
+;              
+;              case iaxis of
+;                 0: cgcontrol, output = xpname
+;                 1: cgcontrol, output = ypname
+;              endcase
+;              
+;           endfor               ; iaxis
+;        endif ;no_plot
+;     endif ; overwrite
+;      
+;   endfor                       ; ipref
+;>>>>>>> 43258ce3c538d0a01145305206ce1b22c3cbe0d1
     
  endfor                         ; itimestamp
   
