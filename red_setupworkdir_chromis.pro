--- conflicted
+++ resolved
@@ -527,12 +527,6 @@
   printf, Slun, ';; Post-MOMFBD stuff:' 
   printf, Slun, "a -> align_continuum"
   printf, Slun
-<<<<<<< HEAD
-  printf, Slun, "a -> make_wb_cube, 'momfbd/.../cfg/results/', /interactive, /autocrop, /align_interactive"
-  printf, Slun, "a -> make_nb_cube, 'cubes_wb/wb....fits'"
-  printf, Slun, "; or "
-=======
->>>>>>> 791141e3
   printf, Slun, "a -> make_scan_cube, 'momfbd/.../cfg/results/', /autocrop, scannos = '69'"
   printf, Slun, "a -> fitscube_wcs_improve_spatial, 'cubes_scan/nb....fits' ; If suitable target"
   printf, Slun, "; or "
