--- conflicted
+++ resolved
@@ -29,13 +29,11 @@
 ;
 ;   2017-03-10 : MGL. New member "developer_mode".
 ;
-<<<<<<< HEAD
 ;   2020-02-12 : OA. Changed polcal_dir:'' to polcal_dir:ptr_new()
-=======
+;
 ;   2020-03-11 : MGL. New member "direction".
 ;
 ;   2020-04-07 : MGL. New member "rotation".
->>>>>>> 9cf6c1b3
 ;
 ;-
 PRO red__define
@@ -53,7 +51,6 @@
   done = {done, sumdark:0B, sumflat:0B, cleandata:0B, sumpolcal:0B, polcal:0B, makegains:0B}
   
   struct = {red, $
-<<<<<<< HEAD
             db_present:0B, $       ; Boolean: do we have sst_db database?
             developer_mode:0B, $   ; Boolean: are we running in developer mode?
             dark_dir:ptr_new(),$   ; The directories where raw dark frames are stored
@@ -88,43 +85,6 @@
             telog:'' , $           ; Path to telescope pointing log
             pinhole_spacing:0.0, $ ; Pinhole array spacing in arcsec
             version_pipeline:'', $ ; Version info for the pipeline
-=======
-            developer_mode:0B, $          ; Boolean: are we running in developer mode?
-            dark_dir:ptr_new(),$          ; The directories where raw dark frames are stored
-            flat_dir:ptr_new(),$          ; The directories where raw flat fields are stored
-            data_dirs:ptr_new(),$         ; The directories where raw science data is stored
-            current_data_dir:0B,$         ; Index of data directory to process (default is 0)
-            pinh_dirs:ptr_new(),$         ; The directories where raw pinhole array data is stored
-            prefilter_dir:'',$            ;
-            polcal_dir:'',$               ; The directory where raw polcal data is stored
-            detectors:ptr_new(),$         ; List of detector identifiers (e.g. camXX)
-            cameras:ptr_new(),$           ; List of camera locations/channels (e.g. Crisp-R)
-            refcam:0B, $                  ; Selected reference channel
-            direction:10B, $              ; Orientation of reference camera, se IDL's rotate().
-            rotation:0D, $                ; Rotation of reference camera, se offset_angle of red_lp_angles().
-            out_dir:'',$                  ; The directory where all output is stored
-            filename:'',$                 ;
-            filetype:'', $                ;
-            dopolcal:0B, $                ;
-            dodata:0B, $                  ;
-            doflat:0B, $                  ;
-            dodark:0B, $                  ;
-            dopinh:0B, $                  ;
-            descatter_dir:'',$            ;
-            root_dir:'',$                 ;
-            dodescatter:0B,$              ;
-            telescope_d:'',$              ; The diameter of the telescope pupil in meters
-            image_scale:'',$              ; The image scale in arxsec per pixel
-            pixel_size:'',$               ; The pixel size in meters on the detector
-            diversity:'', $               ; The nominal amount of focus diversity in -D camera, if any, in meters. 
-            camsz:'',$                    ;
-            done:done, $                  ;
-            isodate:'', $                 ; The date of observations in ISO format YYYY-MM-DD
-            log_dir:'', $                 ; Path to directory where log files are downloaded
-            telog:'' , $                  ; Path to telescope pointing log
-            pinhole_spacing:0.0, $        ; Pinhole array spacing in arcsec
-            version_pipeline:'', $        ; Version info for the pipeline
->>>>>>> 9cf6c1b3
             version_pipeline_branch:'', $ ; Pipeline reposotory branch
             version_mpfit:'', $           ; Version info for mpfit
             version_coyote:'', $          ; Version info for the Coyote library
