--- conflicted
+++ resolved
@@ -31,17 +31,10 @@
 ; 
 ;    2016-10-28 : MGL. Added a progress bar. 
 ; 
-<<<<<<< HEAD
 ;    2020-10-01 : JdlCR. Added nthreads keyword, which is passed to red_dsgridnest.pro
 ; 
 ;-
-function red_destretch_tseries, cub, platescale, grids, clips, tstep, nthreads = nthreads
-=======
-;    2020-11-09 : MGL. New keyword nostretch.
-; 
-;-
-function red_destretch_tseries, cub, platescale, grids, clips, tstep, nostretch = nostretch
->>>>>>> 80825b63
+function red_destretch_tseries, cub, platescale, grids, clips, tstep, nostretch = nostretch, nthreads = nthreads
 
   dim = size(cub, /dim)
   nfiles = dim[2]
