; docformat = 'rst'

;+
; Correct a polarimetric fitscube for crosstalk from I to Q, U, and V. 
; 
; :Categories:
;
;    SST pipeline
; 
; 
; :Author:
; 
;    Mats Löfdahl, Institute for Solar Physics
; 
; 
; :Params:
; 
;     filename : in, type=string
; 
;       The name of the file containing the polarimetric fitscube.
; 
; 
; :Keywords:
; 
;     flip : in, optional, type=boolean
;   
;       Produce a flipped version if this keyword is set. 
; 
;     force : in, optional, tyope=boolean
;   
;       Do not care if the correction is done already.
;
;     mag_mask : in, out,  optional, type=array
;
;       A mask that deselects magnetic signal. Should have the same
;       dimensions as a frame. Use keyword primarily to preserve a
;       mask from one call to the next so user only has to to use the
;       GUI once.
; 
;     tuning_selection : in, out, optional, type="integer or array"
;
;       The index or indices in the tuning dimension to use for
;       calculating the correction. Should correspond to continuum (or
;       as close to continuum as possible), where the polarimetric
;       signal is minimal. Negative indices are allowed. Keyword can
;       be used to preserve a mask from one call to the next so user
;       only has to to use the GUI once.
;
; :History:
; 
;   2019-04-01 : MGL. First version.
; 
;   2019-04-04 : MGL. New keywords nostatistics and tuning_selection. 
; 
;   2019-04-05 : MGL. Use red_fitscube_open and red_fitscube_close. 
<<<<<<< HEAD
;
;   2020-03-23 : OA. Changed calls of red_fitscube_getframe & *_addframe
;                with fileassoc instead of filename. Added keyword 'fitscube_info'
;                in those calls.
=======
; 
;   2020-10-28 : MGL. Remove statistics calculations.
>>>>>>> 84eae68f
;
;-
pro red::fitscube_crosstalk, filename  $
                             , flip = flip $
                             , force = force $
                             , mag_mask = mag_mask $
                             , tuning_selection = tuning_selection

  inam = red_subprogram(/low, calling = inam1)

  red_fitscube_open, filename, fileassoc, fitscube_info, /update

  hdr = fitscube_info.header
  
  ;; Information about processing steps in the formation of the input
  ;; file. 
  prprocs = fxpar(hdr, 'PRPROC*')
  prparas = fxpar(hdr, 'PRPARA*')

  ;; Cube dimensions
  Nx      = fitscube_info.dimensions[0]
  Ny      = fitscube_info.dimensions[1]
  Ntuning = fitscube_info.dimensions[2]
  Nstokes = fitscube_info.dimensions[3]
  Nscans  = fitscube_info.dimensions[4]

  ;; Check that it is in fact a polarimetric cube
  if Nstokes eq 1 then begin
    print
    print, inam + ' : This is not a polarimetric cube:'
    print, filename
    red_fitscube_close, fileassoc, fitscube_info
    return
  endif

  if ~keyword_set(force) then begin
    ;; Check that it is not already corrected for crosstalk.
    pos = where(strmatch(prprocs, inam), Nmatch)
    if Nmatch gt 0 then begin
      print
      print, inam + ' : This file is already corrected for crosstalk:'
      print, filename
      print, inam + " : Use /force to do it again."
      red_fitscube_close, fileassoc, fitscube_info
      return
    endif
  endif
  
  ;; Get the wavelength coordinate
  red_fitscube_getwcs, filename, coordinates = coordinates
  wav = coordinates[*,0].wave[0,0]

  ;; Get scan numbers
  scannum = red_fitsgetkeyword(filename, 'SCANNUM', variable_values = variable_values)
  if n_elements(variable_values) gt 0 then begin
    scannumbers = reform(variable_values.values)
    if Nscans ne n_elements(scannumbers) then begin
      print, 'n_elements(scannumbers) ne Nscans (i.e. NAXIS5).'
      print,'Something is wrong with the cube header. Please, check.'
      stop
    endif
  endif else begin
    scannumbers = [scannum]
    if Nscans ne n_elements(scannumbers) then begin
      print, 'n_elements(scannumbers) ne Nscans (i.e. NAXIS5).'
      print,'Something is wrong with the cube header. Please, check.'
      stop
    endif
  endelse
  
  ;; Get medians of the I component of the first scan, to be used for
  ;; selecting the wavelength points.
  medi = fltarr(Ntuning)
  for ituning = 0, Ntuning-1 do begin
    red_fitscube_getframe, fileassoc, frame, istokes = 0, iscan = 0, ituning = ituning,fitscube_info = fitscube_info
    medi[ituning] = median(frame)
  endfor                        ; ituning

  if n_elements(tuning_selection) gt 0 then begin
    ppc = tuning_selection
    ;; Translate negative indices to positive ones
    negindx = where(ppc lt 0, Nwhere)
    if Nwhere gt 0 then begin
      ppc[negindx] = Ntuning + ppc[negindx]
    endif
  endif else begin
    ;; Choose spectral points to use. We want as little signal as
    ;; possible so continuum points are good. For wide lines we
    ;; might not have them so pick end points if similar intensity,
    ;; or just one endpoint if one has significantly higher
    ;; intensity than the other.
    print, 'Select spectral points to calculate cross-talk from. Select with left mouse, end with right mouse.'
    ppc = red_select_spoints(wav, medi)
    tuning_selection = ppc
  endelse

  
  if n_elements(ppc) gt 1 then begin
    im = 0.
    for i = 0, n_elements(ppc)-1 do begin
      red_fitscube_getframe, fileassoc, frame, istokes = 3, iscan = 0, ituning = ppc[i],fitscube_info = fitscube_info
      im += abs(frame)
    endfor
  endif else begin
    red_fitscube_getframe, fileassoc, im, istokes = 3, iscan = 0, ituning = ppc[0], fitscube_info = fitscube_info
  endelse

  if n_elements(mag_mask) eq 0 then begin
    print, 'Deselect areas with magnetic structures and/or artifacts. End with File-->Quit.'
    ;;mag_mask = red_select_area(red_histo_opt(im,2.e-3), /noedge, /xroi)
    mag_mask = red_select_area(red_histo_opt(im,2.e-3), /xroi)
  end
    
  ;; Get name of WB cube from the NB cube-making parameters, used to
  ;; make a mask that removes rotational padding.
  pos = where(strmatch(prprocs, '*make_nb_cube'), Nmatch)
  makemask = Nmatch ne 0
  
  if makemask then begin
    make_nb_cube_paras = prparas[pos[0]]
    wcfile = (json_parse(make_nb_cube_paras, /tostruct)).wcfile

    ;; Get the rotation and alignment parameters from the wideband cube
    if ~file_test(wcfile) then stop
    fxbopen, bunit, wcfile, 'MWCINFO', bbhdr
    fxbreadm, bunit, row = 1 $
              , ['ANG', 'CROP', 'FF', 'GRID', 'ND', 'SHIFT', 'TMEAN', 'X01Y01'] $
              ,   ANG, wcCROP, wcFF, wcGRID, wcND, wcSHIFT, wcTMEAN, wcX01Y01
    ;; Note that the strarr wfiles cannot be read by fxbreadm! Put it in
    ;; wbgfiles (WideBand Global).
    fxbread, bunit, wbgfiles, 'WFILES', 1
    fxbclose, bunit

;    ;; Get dimensions of non-rotated images from the momfbd-restored WB
;    ;; images.
;    whdr = red_readhead(wbgfiles[0])
;    Nxx = fxpar(whdr, 'NAXIS1')
;    Nyy = fxpar(whdr, 'NAXIS2')

    ;; Dimensions of non-rotated images .
    Nxx = wcX01Y01[1] - wcX01Y01[0] + 1 ;+ wcCROP[0] + wcCROP[1]
    Nyy = wcX01Y01[3] - wcX01Y01[2] + 1 ;+ wcCROP[2] + wcCROP[3]
    
  endif

  for iscan = 0, Nscans-1 do begin

    if makemask then begin
      ;; Construct a mask for the padding

      pad_mask = make_array(Nxx, Nyy, /float, value = 1.) 
      pad_mask = red_rotation(pad_mask, ang[iscan], wcshift[0,iscan], wcshift[1,iscan] $
                              , background = 0, full = wcFF)
      pindx = where(pad_mask le 0.99) ; Pixels that are padding
      
      ;; Include the padding mask just in case it rotates into the
      ;; selected mask.
      this_mask = mag_mask * pad_mask
      mindx = where(this_mask)
    endif else begin
      mindx = where(mag_mask)
    endelse 
      
    ;;crt = red_get_ctalk(d, idx=ppc, mask=pixmask)
;    crt = dblarr(Nstokes)
    numerator   = dblarr(Nstokes)
    denominator = 0d
    for i = 0, n_elements(ppc)-1 do begin
      red_fitscube_getframe, fileassoc, im0, istokes = 0, iscan = iscan, ituning = ppc[i], fitscube_info = fitscube_info ; Stokes I

      ;;denominator += median(im0[where(this_mask)] *
      ;;im0[where(this_mask)], /double)
      
      ;; Find the centroid by fitting a Gaussian
      a = red_histo_gaussfit(im0[mindx] * im0[mindx], FWlevel = 0.25)
      denominator += a[1]
      
      for istokes=1, Nstokes-1 do begin
        red_fitscube_getframe, fileassoc, im, istokes = istokes, iscan = iscan, ituning = ppc[i], fitscube_info = fitscube_info

        ;;numerator[istokes] += median(im0[where(this_mask)] * im[where(this_mask)], /double)
        a = red_histo_gaussfit(im0[mindx] * im[mindx], FWlevel = 0.25)
        numerator[istokes] += a[1]
      endfor                    ; istokes
    endfor
    crt = numerator/denominator 
    
    print, 'Scan '+strtrim(scannumbers[iscan], 2)+' : crosstalk from I -> Q,U,V =' $
           , crt[1], ', ', crt[2], ', ', crt[3], format='(A,F8.5,A,F8.5,A,F8.5)'

    for ituning = 0, Ntuning-1 do begin
      red_fitscube_getframe, fileassoc, im0, istokes = 0, iscan = iscan, ituning = ituning, fitscube_info = fitscube_info ; Stokes I
      if makemask then im0[pindx] = median(im0[pindx])                                    ; Set the padding to median
      red_fitscube_addframe, fileassoc, im0, istokes = 0, iscan = iscan, ituning = ituning, fitscube_info = fitscube_info ; Write with updated padding
      for istokes=1, Nstokes-1 do begin
        ;;d[*,*,tt,ww] -= crt[tt]*d[*,*,0,ww]
        red_fitscube_getframe, fileassoc, im, istokes = istokes, iscan = iscan, ituning = ituning, fitscube_info = fitscube_info
        im -= float(crt[istokes] * im0)
        if makemask then im[pindx] = median(im[pindx]) 
        red_fitscube_addframe, fileassoc, im, istokes = istokes, iscan = iscan, ituning = ituning, fitscube_info = fitscube_info
      endfor                    ; istokes
    endfor                      ; ituning
  endfor                        ; iscan

  ;; Add info about this step
  self -> headerinfo_addstep, hdr $
                              , prstep = 'STOKES-CROSSTALK-CORRECTION' $
                              , prpara = prpara $
                              , prproc = inam

  ;; Close the file and write the updated header
  red_fitscube_close, fileassoc, fitscube_info, newheader = hdr
<<<<<<< HEAD

  if keyword_set(nostatistics) then begin

    ;; Remove any existing statistics keywords from the file. 

    ;; Search for DATA* keywords
    dindx = where(strmid(hdr, 0, 4) eq 'DATA', Ndata)
    ;; Loop through the keywords backwards so we don't move
    ;; them before they are deleted.
    for idata = Ndata-1, 0, -1 do begin
      keyword = strtrim(strmid(hdr[dindx[idata]], 0, 8), 2)
      red_fitsdelkeyword, hdr, keyword
    endfor                      ; idata
    
  endif else begin

    red_fitscube_statistics, filename, /write $
                             , angles = ang $
                             , cube_comments = cube_comments $
                             , full = wcFF $
                             , grid = wcGRID $
                             , origNx = Nxx $
                             , origNy = Nyy $
                             , shifts = wcSHIFTS 

  endelse
=======
>>>>>>> 84eae68f
  
  if keyword_set(flip) then begin
    red_fitscube_flip, filename, flipfile = flipfile, /overwrite
  endif
  
end<|MERGE_RESOLUTION|>--- conflicted
+++ resolved
@@ -53,15 +53,12 @@
 ;   2019-04-04 : MGL. New keywords nostatistics and tuning_selection. 
 ; 
 ;   2019-04-05 : MGL. Use red_fitscube_open and red_fitscube_close. 
-<<<<<<< HEAD
 ;
 ;   2020-03-23 : OA. Changed calls of red_fitscube_getframe & *_addframe
 ;                with fileassoc instead of filename. Added keyword 'fitscube_info'
 ;                in those calls.
-=======
 ; 
 ;   2020-10-28 : MGL. Remove statistics calculations.
->>>>>>> 84eae68f
 ;
 ;-
 pro red::fitscube_crosstalk, filename  $
@@ -274,35 +271,6 @@
 
   ;; Close the file and write the updated header
   red_fitscube_close, fileassoc, fitscube_info, newheader = hdr
-<<<<<<< HEAD
-
-  if keyword_set(nostatistics) then begin
-
-    ;; Remove any existing statistics keywords from the file. 
-
-    ;; Search for DATA* keywords
-    dindx = where(strmid(hdr, 0, 4) eq 'DATA', Ndata)
-    ;; Loop through the keywords backwards so we don't move
-    ;; them before they are deleted.
-    for idata = Ndata-1, 0, -1 do begin
-      keyword = strtrim(strmid(hdr[dindx[idata]], 0, 8), 2)
-      red_fitsdelkeyword, hdr, keyword
-    endfor                      ; idata
-    
-  endif else begin
-
-    red_fitscube_statistics, filename, /write $
-                             , angles = ang $
-                             , cube_comments = cube_comments $
-                             , full = wcFF $
-                             , grid = wcGRID $
-                             , origNx = Nxx $
-                             , origNy = Nyy $
-                             , shifts = wcSHIFTS 
-
-  endelse
-=======
->>>>>>> 84eae68f
   
   if keyword_set(flip) then begin
     red_fitscube_flip, filename, flipfile = flipfile, /overwrite
