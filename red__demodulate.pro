; docformat = 'rst'

;+
; Demodulate restored images for a particular scan and tuning state.
; 
; This method does (or at least is meant to do) the same as
; pol__demodulate.pro in the master (old CRISP) branch, except that it
; reads the inverse modulation matrices from disk rather than having
; pointers to them from within the pol class object. (We don't use a
; pol class in the new code base.) We rely on red_mozaik to handle
; both the inverse mod matrices and the image data the same way when
; it comes to clipping.
; 
; 
; :Categories:
;
;    SST pipeline
; 
; 
; :Author:
; 
;    Mats Löfdahl, Institute for Solar Physics
; 
; 
; :Returns:
; 
; 
; :Params:
; 
;    outname : in, type=string
; 
;        The file name in which to write the demodulated Stokes cube.
;
;    immr : in, type=array
; 
;        The inverse demodulation matrix for the Crisp-R camera.
;
;    immt : in, type=array
;
;        The inverse demodulation matrix for the Crisp-T camera.
;
;
;
; :Keywords:
; 
;    clips : in, optional, type=array
;
;       Used to compute stretch vectors for the wideband alignment.
;
;    cmap : in, optional, type=array
;
;       The cavity map, to be distorted like the image data and stored
;       in the stokes cube.
;
;    nthreads : in, optional, type=integer
;
;       The number of threads to use.
; 
;    nbrfac : in, optional, type=float
;
;       A scaling factor to apply to NBR data to get the correct units.
;
;    nbrstates : in, type=structarr
;   
;       An array of structs with the states of the input NBR images.
; 
;    nbtfac : in, optional, type=float
;
;       A scaling factor to apply to NBT data to get the correct units.
;
;    nbtstates : in, type=structarr
;   
;       An array of structs with the states of the input NBT images.
;
;    noremove_periodic : in, optional, type=boolean
;
;       Do not attempt to use Fourier filtering to remove polcal
;       periodic artifacts.
;
;    tiles : in, optional, type=array
;
;       Used to compute stretch vectors for the wideband alignment.
; 
;    wbg : in, optional, type=image
;
;      The global WB image to use as destretching reference. If this
;      keyword is not used, no destretching will be done.
; 
;    wbstates : in, optional, type=structarr
;   
;       An array of structs with the states of the input WB images. If
;       provided, will use them to stretch the NB images when
;       combining them.
; 
; 
; :History:
; 
;   2018-10-09 : MGL. First version, based on Jaime's pol::demodulate.
; 
;   2018-12-05 : MGL. New keyword cmap.
; 
;   2018-12-21 : MGL. New keywords smooth_by_kernel and
;                smooth_by_subfield.
; 
;   2019-12-06 : MGL. New keyword noremove_periodic. Do optional
;                Fourier filtering to remove periodic artifacts from
;                polcal. Read header info from filter file and include
;                filtering in prstep.
;
;   2019-04-09 : OA. Added check for NaN values in momfbd files they
;                are filled with zeroes (it happens out of the limb).
; 
;   2020-06-16 : MGL. In FITS header, write SOLARNET recommended
;                PRSTEP and POLCCONV.
;
;   2020-10-01 : JdlCR. Use the new red_stretch_linear to apply the
;                wbcorrection. Also allow for nearest neighbor
;                interpolation.
; 
;   2020-12-09 : MGL. Remove statistics calculations.
; 
;   2021-10-20 : MGL. Save some time by storing smoothed versions of
;                the inverse demodulation matrices.
;
;   2021-12-10 : JdlCR. Make use of the new libgrid routines, now
;                       ported to rdx and maintainable by us.
; 
;   2022-07-29 : MGL. Change from a CRISP:: method to a RED:: method. 
; 
<<<<<<< HEAD
;   2025-02-04 : MGL. Added the telescope calibration model parameters
;                and the telescope Mueller matrix as PRREF to the
;                demodulation step information.
=======
;   2025-01-22 : MGL. Set step PRMODE for new demodulation /
;                flat-fielding scheme.
>>>>>>> 90f432b5
; 
;-
pro red::demodulate, outname, immr, immt $
                     , clips = clips $
                     , cmap = cmap $
                     , nbrfac = nbrfac $
                     , nbrstates = nbrstates $
                     , nbtfac = nbtfac $
                     , nbtstates = nbtstates $
                     , nearest = nearest $
                     , newalign = nal $
                     , noremove_periodic = noremove_periodic $
                     , nthreads = nthreads $
                     , overwrite = overwrite $
                     , smooth_by_kernel = smooth_by_kernel $
                     , smooth_by_subfield = smooth_by_subfield $
                     , tiles = tiles $
                     , units = units $
                     , wbg = wbg $
                     , wbstates = wbstates $
                     , wcs = wcs
  
  ;; Name of this method
  inam = red_subprogram(/low, calling = inam1)                                  

  if file_test(outname) and ~keyword_set(overwrite) then begin
    print, inam + ' : Already exists: '+outname
    return
  endif
  
  red_make_prpara, prpara, clips         
  red_make_prpara, prpara, nbrfac 
  red_make_prpara, prpara, nbtfac
  red_make_prpara, prpara, smooth_by_kernel
  red_make_prpara, prpara, smooth_by_subfield
  red_make_prpara, prpara, tiles 
  
  ;; Defaults of keywords
  if n_elements(Nthreads) eq 0 then Nthreads = 1
  if n_elements(units) eq 0 then units = 'D.N.'
  
  outdir = file_dirname(outname)
  
  ;; Should be four images from each camera (four LC states)
  Nstokes = 4
  Nlc = 4
  if n_elements(nbrstates) ne Nlc then stop
  if n_elements(nbtstates) ne Nlc then stop
  if n_elements(wbstates)  ne Nlc then stop

;  Nelements = 16
  
  rfiles = nbrstates.filename
  tfiles = nbtstates.filename
  wfiles = wbstates.filename

  if rdx_filetype(rfiles[0]) eq 'MOMFBD' then begin
    ;; MOMFBD output
    for ilc = 0, Nlc-1 do begin
      red_append, rimg, momfbd_read(rfiles[ilc])
      red_append, timg, momfbd_read(tfiles[ilc])
;      red_append, wimg, momfbd_read(wfiles[ilc])  ; Never used
    endfor

    ;; FOV is given in the momfbd output, use it to crop the modulation matrices.
;  mr = momfbd_read(tfiles[0], /names) ; Use /names to avoid reading
;  the data parts
    mr = rimg[0]
    roi = mr.roi
    if n_elements(mr.patch) eq 1 then begin
      ;; Single subfield, no mosaic, no cropping by red_readdata.
      margin = 0
    endif else begin
      ;; This is how much red_readdata crops a mosaic
      margin = mr.margin
    endelse
    x0 = roi[0] + margin
    x1 = roi[1] - margin
    y0 = roi[2] + margin
    y1 = roi[3] - margin
  endif else begin
    ;; FITS files from red::bypass_momfbd
    hdr = red_readhead(wfiles[0])
    x0 = fxpar(hdr, 'CROP_X0')
    x1 = fxpar(hdr, 'CROP_X1')
    y0 = fxpar(hdr, 'CROP_Y0')
    y1 = fxpar(hdr, 'CROP_Y1')
    roi = [x0, x1, y0, y1]
    margin = 0
  endelse
  Nx = x1 - x0 + 1
  Ny = y1 - y0 + 1
  
  prefilter = wbstates[0].prefilter
  camw = wbstates[0].camera
  camt = nbtstates[0].camera
  camr = nbrstates[0].camera

  ;; Geometrical distortion maps for the two NB cameras
  IF keyword_set(nal) THEN BEGIN
    fov = self -> commonfov(align=align, prefilters=prefilter)
    indx = where(align.state.camera eq camt, Nalign)
    case Nalign of
        0    : stop             ; Should not happen!
        1    : amapt = {X: align[indx].map_x, Y: align[indx].map_y}
        else : amapt = {X: mean(align[indx].map_x, dim=3), $
                        Y: mean(align[indx].map_y, dim=3) }
    endcase
    indx = where(align.state.camera eq camr, Nalign)
    case Nalign of
        0    : stop             ; Should not happen!
        1    : amapr = {X: align[indx].map_x, Y: align[indx].map_y}
        else : amapr = {X: mean(align[indx].map_x, dim=3), $
                        Y: mean(align[indx].map_y, dim=3) }
    endcase
  ENDIF ELSE BEGIN
    self -> getalignment, align=align, prefilters=prefilter
    indx = where(align.state2.camera eq camt, Nalign)
    case Nalign of
        0    : stop             ; Should not happen!
        1    : amapt =      align[indx].map
        else : amapt = mean(align[indx].map, dim=3)
    endcase
    amapt /= amapt[2, 2]        ; Normalize
    indx = where(align.state2.camera eq camr, Nalign)
    case Nalign of
        0    : stop             ; Should not happen!
        1    : amapr =      align[indx].map
        else : amapr = mean(align[indx].map, dim=3)
    endcase
    amapr /= amapr[2, 2]        ; Normalize
  ENDELSE
  
  ;; Get some header info
  
  for ilc = 0, Nlc-1 do begin
    wbhead = red_readhead(wfiles[ilc])
    red_fitspar_getdates, wbhead $
                          , date_beg = date_beg $
                          , date_avg = date_avg $
                          , date_end = date_end 
    red_append, tbegs, red_time2double((strsplit(date_beg,'T',/extract))[1])
    red_append, tavgs, red_time2double((strsplit(date_avg,'T',/extract))[1])
    red_append, tends, red_time2double((strsplit(date_end,'T',/extract))[1])
    red_append, xps,   fxpar(wbhead, 'XPOSURE')
    red_append, texps, fxpar(wbhead, 'TEXPOSUR')
    red_append, nsums, fxpar(wbhead, 'NSUMEXP')
  endfor                        ; ilc
  tbeg = min(tbegs)
  tavg = mean(tavgs)
  tend = max(tends)
  
  if n_elements(wcs) gt 0 then wcs.time = tavg
  
  ;; Create arrays for the image mozaics
  img_t = fltarr(Nx, Ny, 4)
  img_r = fltarr(Nx, Ny, 4)

  dims = size(immt, /dim)
  Nxx = dims[1]                 ; Detector size
  Nyy = dims[2]
  
  if 0 then begin

    ;; Adapt this block to new code base!

    utflat = fltarr(Nxx, Nyy)
    urflat = fltarr(Nxx, Nyy)
    tgain = fltarr([Nxx,Nyy,Nlc])
    rgain = fltarr([Nxx,Nyy,Nlc])
    
    ;; utflat and urflat are the "unpolarized" ("cavityfree") flats
    ;; for the current state (ignoring the LC state).
    self -> get_calib, nbtstates[0], cflatdata = utflat
    self -> get_calib, nbrstates[0], cflatdata = urflat
    
    for ilc = 0, Nlc-1 do begin

      ;; tgain and rgain are the gaintables for the current state,
      ;; including the LC states.

      ;; Should be the same gains that were used when momfbding. That
      ;; is, the scan-specific flats. Make sure to switch to that if
      ;; this part of the code is to be activated!
      
      self -> get_calib, nbtstates[ilc], gaindata = gaindata ; Read the gain
      tgain[0, 0, ilc] = gaindata
      
      self -> get_calib, nbrstates[ilc], gaindata = gaindata ; Read the gain
      rgain[0, 0, ilc] = gaindata

    endfor                      ; ilc
    
    print, inam + ' : Applying flat ratios to the inverse modulation matrix.'
    immt_dm = red_demat(tgain, utflat, immt)
    immr_dm = red_demat(rgain, urflat, immr)
    print, 'done'

  endif else begin
    immt_dm = immt
    immr_dm = immr
  endelse

  ;; Mozaic images
  nmask = bytarr(Nx, Ny)+1
  for ilc = 0L, Nlc-1 do begin
    ;;stop
    im = red_readdata(rfiles[ilc]) * nbrfac
    ;;im = red_mozaic(rimg[ilc], /crop) * nbrfac
    nmask = nmask and finite(im)
    img_r[*,*,ilc] = im
    im = red_readdata(tfiles[ilc]) * nbtfac
    ;;im = red_mozaic(timg[ilc], /crop) * nbtfac
    nmask = nmask and finite(im)
    img_t[*,*,ilc] = im
  endfor                        ; ilc
  
  for ilc = 0L, Nlc-1 do begin
    img_r[*,*,ilc] *= nmask
    img_t[*,*,ilc] *= nmask
  endfor                        ; ilc
  
  
  if keyword_set(smooth_by_subfield) then begin

    ;; Divide modulation matrices into momfbd-subfields, correct for
    ;; image projection, smooth with PSF from each subfield, make
    ;; mosaics of the result.
    
    immts = red_matrix2momfbd(timg, immt_dm, amap = amapt)
    immrs = red_matrix2momfbd(rimg, immr_dm, amap = amapr)

    ;; Mozaic inverse modulation matrix
    mymt = fltarr(Nlc, Nstokes, Nx, Ny)
    mymr = fltarr(Nlc, Nstokes, Nx, Ny)
    for ilc = 0L, Nlc-1 do begin
      for istokes = 0L, Nstokes-1 do begin
        mymr[ilc,istokes,*,*] = red_mozaic(immrs[ilc,istokes], /crop) 
        mymt[ilc,istokes,*,*] = red_mozaic(immts[ilc,istokes], /crop)
      endfor                    ; istokes
    endfor                      ; ilc

    ;; if keyword_set(cmap) then cmap = (red_mozaic(red_conv_cmap(cmap,*self.timg[1])))[x0:x1,y0:y1]

  endif else begin

    mymrname = outdir + '/mymr.fits'      
    mymtname = outdir + '/mymt.fits'      

    if file_test(mymrname) and file_test(mymtname) then begin
      mymr = readfits(mymrname)    
      mymt = readfits(mymtname)    
      ;; Check dimensions?
    endif else begin
      
      mymt = fltarr(Nlc, Nstokes, Nx, Ny)
      mymr = fltarr(Nlc, Nstokes, Nx, Ny)
      

      ;; Do we need to reform the inverse modulation matrices? At least
      ;; we need to do the projection matrix thing.
      
      immr_dm = reform(immr_dm, [Nlc, Nstokes, Nxx, Nyy])
      immt_dm = reform(immt_dm, [Nlc, Nstokes, Nxx, Nyy])
      
      IF ~keyword_set(nal) THEN BEGIN
          amapr_inv = invert(amapr)
          amapt_inv = invert(amapt)
      ENDIF
      
      for ilc = 0L, Nlc-1 do begin
        for istokes = 0L, Nstokes-1 do begin
          ;; Apply the geometrical mapping and clip to the FOV of the
          ;; momfbd output.
          IF keyword_set(nal) THEN $
            tmp = poly_2d(reform(immr_dm[ilc, istokes, *, *]), amapr.x, amapr.y, 1, miss=0) $
          ELSE $
            tmp = rdx_img_project(amapr_inv, reform(immr_dm[ilc, istokes, *, *]), /preserve_size)
          mymr[ilc,istokes,*,*] = tmp[roi[0]+margin:roi[1]-margin $
                                      , roi[2]+margin:roi[3]-margin]
          IF keyword_set(nal) THEN $
            tmp = poly_2d(reform(immt_dm[ilc, istokes, *, *]), amapt.x, amapt.y, 1, miss=0) $
          ELSE $
            tmp = rdx_img_project(amapt_inv, reform(immt_dm[ilc,istokes,*,*]), /preserve_size)
          mymt[ilc,istokes,*,*] = tmp[roi[0]+margin:roi[1]-margin $
                                      , roi[2]+margin:roi[3]-margin]
        endfor                  ; istokes
      endfor                    ; ilc
      
      if keyword_set(smooth_by_kernel) then begin

        ;; Smooth the inverse modulation matrices by a Gaussian kernel

        dpix = round(smooth_by_kernel)*3
        if (dpix/2)*2 eq dpix then dpix -= 1
        dpsf = double(smooth_by_kernel)
        psf = red_get_psf(dpix, dpix, dpsf, dpsf)
        psf /= total(psf, /double)

        ;;for ii=0, Nelements-1 do mm[ii,*,*] = red_convolve(reform(mm[ii,*,*]), psf)
        ;; Smooth the inverse modulation matrix
        for ilc = 0L, Nlc-1 do begin
          for istokes = 0L, Nstokes-1 do begin
            ;;mymr[ilc,istokes,*,*] = red_convolve(reform(immr_dm[ilc, istokes, *, *]), psf)
            ;;mymt[ilc,istokes,*,*] = red_convolve(reform(immt_dm[ilc, istokes, *, *]), psf)
            mymr[ilc,istokes,*,*] = red_convolve(reform(mymr[ilc, istokes, *, *]), psf)
            mymt[ilc,istokes,*,*] = red_convolve(reform(mymt[ilc, istokes, *, *]), psf)
          endfor                ; istokes
        endfor                  ; ilc
        
      endif

      writefits, mymrname, mymr    
      writefits, mymtname, mymt 
      
    endelse                     ; read stored mymr and mymt

  endelse                       ; smooth_by_subfield
  
  ;; Load the simultaneous WB images.  
  ;;img_wb = fltarr(dim[0], dim[1], Nlc)
  img_wb = fltarr(Nx, Ny, Nlc)
  for ilc = 0L, Nlc-1 do img_wb[*,*,ilc] = red_readdata(wfiles[ilc]) 

  rest = fltarr(Nx, Ny, 4)
  resr = fltarr(Nx, Ny, 4)  

  if n_elements(wbg) gt 0 then begin

    ;; Demodulate with destretching
    
    if n_elements(cmap) ne 0 then cmapp = 0.
    for ilc = 0L, Nlc-1 do begin
      grid = rdx_cdsgridnest(wbg, img_wb[*,*,ilc], tiles, clips, nthreads=nthreads)
      
      for istokes = 0L, Nstokes-1 do begin
        rest[*,*,istokes] += rdx_cstretch(reform(mymt[ilc,istokes,*,*]) * img_t[*,*,ilc] $
                                                , grid, nthreads=nthreads)
        resr[*,*,istokes] += rdx_cstretch(reform(mymr[ilc,istokes,*,*]) * img_r[*,*,ilc] $
                                                , grid, nthreads=nthreads)
        ;;stop
      endfor                    ; istokes
      if n_elements(cmap) ne 0 then cmapp += rdx_cstretch(cmap, grid, nthreads=nthreads)
    endfor                      ; ilc
    if n_elements(cmap) ne 0 then cmapp /= Nlc
    
  endif else begin

    ;; No global WB image, demodulate without destretching.
    
    for ilc = 0L, Nlc-1 do begin
      for istokes = 0L, 3 do begin
        rest[*,*,istokes] += reform(mymt[ilc,istokes,*,*]) * img_t[*,*,ilc]
        resr[*,*,istokes] += reform(mymr[ilc,istokes,*,*]) * img_r[*,*,ilc]
      endfor                    ; istokes
    endfor                      ; ilc
    if n_elements(cmap) ne 0 then cmapp = cmap
    
  endelse
  
  ;; These are now Stokes cubes!
  img_t = temporary(rest)
  img_r = temporary(resr)

  dum = size(img_t,/dim)
  drm = dum / 8.0 
  xx0 = round(drm[0] - 1)
  xx1 = round(dum[0] - drm[0] - 1)
  yy0 = round(drm[1] - 1)
  yy1 = round(dum[1] - drm[1] - 1)
  
  mediant = median(img_t[xx0:xx1,yy0:yy1,0])
  medianr = median(img_r[xx0:xx1,yy0:yy1,0])
  aver = (mediant + medianr) / 2.
  sct = aver / mediant
  scr = aver / medianr
  
  res = (sct * (img_t) + scr * (img_r)) / 2.
  
  print, inam + ' : Combining data from transmitted and reflected camera'
  print, '   -> Average Intensity = '  + red_stri(aver)
  print, '   -> Tcam scale factor -> ' + red_stri(sct) + ' (after '+red_stri(nbtfac)+')'
  print, '   -> Rcam scale factor -> ' + red_stri(scr) + ' (after '+red_stri(nbrfac)+')'

  
  ;; Telescope model 
  line = (strsplit(wbstates[0].fpi_state,'_',/extract))[0]
  print, inam+' : Detected spectral line -> '+line
  
  red_logdata, self.isodate, tavg, azel = azel,  tilt = tilt

  if min(finite([azel, tilt])) eq 0 then begin
    print, inam + ' : red_logdata returned non-finite azimuth, elevation, or tilt for t = ' + strtrim(tavg, 2)
    print, '  azel : ', azel
    print, '  tilt : ', tilt
    lfile = 'downloads/sstlogs/positionLog_'+red_strreplace(self.isodate,'-','.',n=2)+'_final'
    print, '  Will try to fix this by re-downloading the turret logfile,'
    print, lfile
    file_delete, lfile, /allow_nonexistent
    red_logdata, self.isodate, tavg, azel = azel,  tilt = tilt
    if min(finite([azel, tilt])) eq 0 then begin
      print, inam + ' : Re-downloading the turret log did not help. Giving up.'
      retall
    endif
  endif
  
  year = (strsplit(self.isodate, '-', /extract))[0]
  mtel = red_telmat(line, {TIME:tavg, AZ:azel[0], ELEV:azel[1], TILT:tilt} $
                    , /no_zero, year=year, model_parameters = telcal_parameters)
  imtel = invert(mtel) 
  imtel /= imtel[0]

  ;; Apply the telescope Muller matrix
  res1 = fltarr(Nx, Ny, Nstokes)
  for j=0, Nstokes-1 do for i=0, Nstokes-1 do $
     res1[*, *, j] += res[*, *, i] * imtel[i, j]
  if keyword_set(testing) then begin
    window, xs = 4*(xx1-xx0+1), ys = yy1-yy0+1, 12
    for iiii = 0, 3 do tvscl, res[xx0:xx1,yy0:yy1,iiii], iiii
    window, xs = 4*(xx1-xx0+1), ys = yy1-yy0+1, 13
    for iiii = 0, 3 do tvscl, res1[xx0:xx1,yy0:yy1,iiii], iiii
    stop
  endif
  res = temporary(res1)
  
  if keyword_set(nosave) then return
  
  ;; Save result as a fitscube with all the usual metadata.
  
  file_mkdir, outdir

  dims = [Nx, Ny, 1, Nstokes, 1] 
  res = reform(res, dims)

  ;; Make header
  hdr = red_readhead(nbrstates[0].filename)
  check_fits, res, hdr, /update, /silent
  red_fitsaddkeyword, anchor = anchor, hdr, 'FILENAME', file_basename(outname)
  red_fitsaddkeyword, anchor = anchor, hdr, 'OBS_HDU', 1


  ;; Set prmode to indicate whether polcal was done with the new LC
  ;; flat fielding or not. When no such mode is set, it should be
  ;; understood to mean that the old method was used. If cavity free
  ;; flats for each LC state exist, then the new method was used If
  ;; cavity free flats without LC state exist, then the old method was
  ;; used. If both exist, then we stop and ask or tell the user to
  ;; start over.
  self -> get_calib, nbtstates[0], cgainname = cgainname, clcgainname = clcgainname
  c_exists   = file_test(cgainname[0])
  clc_exists = file_test(clcgainname[0])
  case 1 of

    ~c_exists && ~clc_exists : begin
      print, inam + ' : Cannot happen! Investigate!'
      stop
    end
    
    c_exists && clc_exists : begin
      red_strflow, inam + ' : We have both LC cavity free gains and non-LC cavity free gains,' $
                   + 'the latter probabluy left from earlier processing.' $
                   + 'Please delete momfbd output, the gaintables/, flats/spectral_flats/,' $
                   + 'cmap_intdif/, polcal_subs/, polcal/, and prefilter_fits/ subdirectories,' $
                   + 'and then start over.'
      retall
    endcase

    c_exists : begin
      prmode = 'Non-LC gain polcal'
    endcase

    clc_exists : begin
      prmode = 'LC gain polcal'
    endcase

  endcase

  ;; Add info about this step
  self -> headerinfo_addstep, hdr $
     , prstep = 'DEMODULATION' $
     , prpara = prpara $
     , prmode = prmode $
<<<<<<< HEAD
     , prproc = inam $
     , prref = ['Telescope calibration model parameters: '+json_serialize(telcal_parameters) $
                , 'Telescope Mueller matrix: '+json_serialize(mtel)]
=======
     , prproc = inam
>>>>>>> 90f432b5

  if ~keyword_set(noremove_periodic) and $
     (file_test('polcal/periodic_filter_'+prefilter+'.fits') or $
      file_test('polcal/periodic_filter_remapped_'+prefilter+'.fits')) then begin
    ;; Fourier-filter images to get rid of periodic fringes      
    if file_test('polcal/periodic_filter_'+prefilter+'.fits') then begin
      ;; CRISP class
      filt = shift(readfits('polcal/periodic_filter_'+prefilter+'.fits', fhdr), Nxx/2, Nyy/2)
      ;; This reversing should actually depend on the align_map of the
      ;; cameras, i.e., the signs of the diagonal elements [0,0] and
      ;; [1,1]. 
      filt[1:*, 1:*] = reverse(filt[1:*, 1:*], 1)
    endif else begin
      ;; RED class
      filt = shift(readfits('polcal/periodic_filter_remapped_'+prefilter+'.fits', fhdr), Nxx/2, Nyy/2)
      ;; This filter is oriented as WB data. So should the data be at
      ;; this point.
    endelse
    for istokes = 0L, Nstokes-1 do begin
      red_missing, res[*,*,0, istokes, 0], nmissing = Nmissing, indx_missing = indx_missing, indx_data = indx_data
      if Nmissing gt 0 then begin
        bg = (res[*,*,0, istokes, 0])[indx_missing[0]]
        ;;  if istokes eq 0 then bg = (res[*,*,0, istokes, 0])[indx_missing[0]] else bg = 0
      endif else begin
        bg = median(res[*,*,0, istokes, 0])
      endelse
      frame = red_centerpic(res[*,*,0, istokes, 0], sz = Nxx, z = bg)
      indx_nan = where(~finite(frame), Nnan)
      if Nnan gt 0 then frame[indx_nan] = bg
      filtframe = float(fft(fft(frame)*filt, /inv))
      bg = median(filtframe)
      if Nnan gt 0 then filtframe[indx_nan] = bg
      filtframe = red_centerpic(filtframe, xs = Nx, ys = Ny)
      if Nmissing gt 0 then filtframe[indx_missing] = bg
      ;;   if istokes eq 2 then stop ; <------------------------------------------------------------- ***
      res[*,*,0, istokes, 0] = filtframe
    endfor                      ; ilc
    ;; Add info about this step
    taper_width = fxpar(fhdr, 'HOLEWDTH', count = Nkey)
    if Nkey gt 0 then red_make_prpara, filt_prpara, taper_width        
    hole_x = fxpar(fhdr, 'HOLE_X', count = Nkey)
    if Nkey gt 0 then red_make_prpara, filt_prpara, hole_x
    hole_y = fxpar(fhdr, 'HOLE_Y', count = Nkey)
    if Nkey gt 0 then red_make_prpara, filt_prpara, hole_y
    self -> headerinfo_addstep, hdr $
                                , prstep = 'FIXED-PATTERN-REMOVAL' $
                                , prpara = filt_prpara $
                                , prproc = inam
  endif
  
  ;; New date, at better position
  red_fitsaddkeyword, anchor = anchor, after = 'SOLARNET', /force, hdr $
                      , 'DATE', red_timestamp(/iso), 'Creation UTC date of FITS header '

  ;; Remove some irrelevant keywords
  red_fitsdelkeyword, hdr, 'TAB_HDUS' ; No tabulated headers in summed file
  red_fitsdelkeyword, hdr, 'FRAMENUM' ; No particular frame number
  red_fitsdelkeyword, hdr, 'FRAMEINC' ; Makes no sense to keep
  red_fitsdelkeyword, hdr, 'CADENCE'  ; Makes no sense to keep
  
  
  ;; Set various keywords in hdr. DATE* are useful.
  ;; Also make sure we implement the Stokes dimension properly!
  red_fitsaddkeyword, anchor = anchor, hdr, 'BUNIT', units, 'Units in array'
  red_fitsaddkeyword, anchor = anchor, hdr, 'BTYPE', 'Intensity', 'Type of data in array'
  red_fitsaddkeyword, anchor = anchor, hdr $
                      , 'POLCCONV', '(+HPLT,-HPLN,+HPRZ)', '1st axis toward Solar N, 2nd E, 3rd observer'
  red_fitsaddkeyword, anchor = anchor, hdr $
                      , 'DATE-BEG', self.isodate + 'T' + red_timestring(tbeg) $
                      , 'Start time of combined observation'
  red_fitsaddkeyword, anchor = anchor, hdr $
                      , 'DATE-AVG', self.isodate + 'T' + red_timestring(tavg) $
                      , 'Average time of combined observation'
  red_fitsaddkeyword, anchor = anchor, hdr $
                      , 'DATE-END', self.isodate + 'T' + red_timestring(tend) $
                      , 'End time of combined observation'
  red_fitsaddkeyword, anchor = anchor, hdr, 'XPOSURE', total(xps)
  red_fitsaddkeyword, anchor = anchor, hdr, 'TEXPOSUR', mean(texps)
  red_fitsaddkeyword, anchor = anchor, hdr, 'NSUMEXP', round(total(nsums))

  ;; Get the frame numbers involved
  for ilc = 0, Nlc-1 do begin
    nhdr = red_readhead(nbrstates[ilc].filename)
    red_append, fnumsum, red_expandrange(fxpar(nhdr, 'FNUMSUM'))
  endfor                        ; ilc
  fnumsum = fnumsum[sort(fnumsum)]
  red_fitsaddkeyword, anchor = anchor, hdr $
                      , 'FNUMSUM', red_collapserange(fnumsum,ld='',rd='') $
                      , 'List of frame numbers used'
  red_fitsaddkeyword, anchor = anchor, hdr $
                      , 'CAMERA', nbrstates[0].camera+','+nbtstates[0].camera
  red_fitsaddkeyword, anchor = anchor, hdr $
                      , 'DETECTOR', nbrstates[0].detector+','+nbtstates[0].detector

  ;; Add "global" metadata
  red_metadata_restore, anchor = anchor, hdr
  
  self -> fitscube_initialize, outname, hdr, lun, fileassoc, dims 
  for istokes = 0, Nstokes-1 do begin
    red_fitscube_addframe, fileassoc, res[*, *, 0, istokes, 0] $
                           , istokes = istokes    
  endfor                        ; istokes
  

  ;; Close the file
  self -> fitscube_finish, lun, wcs = wcs
  
  if n_elements(cmap) ne 0 then red_fitscube_addcmap, outname, reform(cmapp, Nx, Ny, 1, 1, 1)
  
;    if keyword_set(cmap) then begin
;      odir = file_dirname(self.tfiles[0]) + '/cavity_map/'
;      file_mkdir, odir
;      ofile = 'cmap.' + self.state + '.f0'
;      print, inam + 'saving cavity map -> '+odir+ofile
;      fzwrite, float(cmap), odir+ofile, head + ''
;    endif
  
  
end<|MERGE_RESOLUTION|>--- conflicted
+++ resolved
@@ -127,14 +127,12 @@
 ; 
 ;   2022-07-29 : MGL. Change from a CRISP:: method to a RED:: method. 
 ; 
-<<<<<<< HEAD
+;   2025-01-22 : MGL. Set step PRMODE for new demodulation /
+;                flat-fielding scheme.
+;
 ;   2025-02-04 : MGL. Added the telescope calibration model parameters
 ;                and the telescope Mueller matrix as PRREF to the
 ;                demodulation step information.
-=======
-;   2025-01-22 : MGL. Set step PRMODE for new demodulation /
-;                flat-fielding scheme.
->>>>>>> 90f432b5
 ; 
 ;-
 pro red::demodulate, outname, immr, immt $
@@ -617,13 +615,9 @@
      , prstep = 'DEMODULATION' $
      , prpara = prpara $
      , prmode = prmode $
-<<<<<<< HEAD
      , prproc = inam $
      , prref = ['Telescope calibration model parameters: '+json_serialize(telcal_parameters) $
                 , 'Telescope Mueller matrix: '+json_serialize(mtel)]
-=======
-     , prproc = inam
->>>>>>> 90f432b5
 
   if ~keyword_set(noremove_periodic) and $
      (file_test('polcal/periodic_filter_'+prefilter+'.fits') or $
