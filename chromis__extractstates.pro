--- conflicted
+++ resolved
@@ -73,7 +73,7 @@
     return
   endif
   Nstrings = n_elements(strings)
-<<<<<<< HEAD
+
   if Nstrings eq 0 then return
   ;; Check for raw data directories in 'strings'.
   raw_data_dirs = ['*CHROMIS-darks*','*CHROMIS-flats*','*CHROMIS-pinholes*','*CHROMIS-data*','*/data/*']
@@ -99,246 +99,5 @@
   endelse
 
   return
-
-=======
-  if( Nstrings eq 0 ) then return
-
-  ;; Create array of structs to holed the state information
-  states = replicate( {CHROMIS_STATE}, Nstrings )
-  states.nframes = 1            ; single frame by default
-
-  ;; Read headers and extract information. This should perhaps return
-  ;; an array the length of the number of frames rather than the
-  ;; number of files?
-
-  for ifile = 0, Nstrings-1 do begin
-
-    if keyword_set(force) then $
-       cnt = 0 $
-    else $
-       this_cache = rdx_cacheget(strings[ifile], count = cnt)
-    
-    if cnt gt 0 then begin
-
-      red_progressbar, ifile, Nstrings, 'Extract state info from cache', /predict
-
-      states[ifile] = this_cache.state
-      
-    endif else begin
-      
-      red_progressbar, ifile, Nstrings, 'Extract state info from file headers', /predict
-      status = -1
-      if file_test(strings[ifile]) then begin
-        head = red_readhead(strings[ifile], /silent, status=status)
-        states[ifile].filename = strings[ifile]
-      endif else begin
-        print,'file does not exist: ', strings[ifile]
-        print,'state information will be incomplete!'
-      endelse
-      if status ne 0 then begin
-        mkhdr, head, ''         ; create a dummy header
-        head = red_meta2head(head, metadata = {filename:strings[ifile]})
-      endif
-      
-      ;; Numerical keywords
-      naxis3 = fxpar(head, 'NAXIS3', count=hasnframes)
-      if hasnframes then states[ifile].nframes = naxis3
-      states[ifile].gain = fxpar(head, 'GAIN', count=hasgain)
-      ;; New keyword for gain from 2016.08.30:
-      if hasgain eq 0 then states[ifile].gain = fxpar(head, 'DETGAIN', count=hasgain) 
-      states[ifile].exposure = fxpar(head, 'XPOSURE', count=hasexp)
-      texposur = fxpar(head, 'TEXPOSUR', count=hastexp)
-
-      red_fitspar_getwavelnth, head, wavelnth = wavelnth, haswav = haswav
-      if haswav ne 0 then begin
-;      if wavelnth ne '        ' then $
-        states[ifile].pf_wavelength = float(wavelnth)
-      endif
-
-      states[ifile].scannumber = fxpar(head, red_keytab('scannumber'))
-      states[ifile].framenumber = fxpar(head, red_keytab('framenumber'))
-
-      state = fxpar(head, 'STATE', count=hasstate)
-      if hasstate gt 0 then begin
-        states[ifile].fpi_state = state
-        state_split = strsplit( state, '_',  /extr )
-        if n_elements(state_split) gt 1 then begin
-          states[ifile].tuning = state_split[1]
-        endif
-      endif
-
-      ;; String keywords require checking
-      detector = fxpar(head, red_keytab('detector'), count=count)
-      if count eq 0 then begin  ; Temporary fugly hack to work on data processed before 2016-08-23
-        detector = fxpar(head, red_keytab('camera'), count=count)
-      endif
-      if count gt 0 then states[ifile].detector = strtrim(detector, 2)
-      filter = fxpar(head, red_keytab('prefilter'), count=count)
-      if count gt 0 then states[ifile].prefilter = strtrim(filter, 2)
-      camera = fxpar(head, red_keytab('camera'), count=count)
-      ;;camera = fxpar(head, red_keytab('old_channel'), count=count)   ; Temporary fugly hack to work on data processed before 2016-08-23
-
-      if count gt 0 then begin
-        ;; The camera is given in the header
-        camera = strtrim(camera,2)
-        states[ifile].camera = camera
-;      states[ifile].is_wb = strmatch(states[ifile].camera,'*-[DW]') 
-;      if camera eq 'Chromis-W' or camera eq 'Chromis-D' then states[ifile].is_wb = 1
-      endif else begin
-        ;; Try to get the camera from the detector
-        self->getdetectors
-        indx = where(strmatch(*self.detectors,strtrim(detector, 2)),count) 
-        if count eq 1 then begin
-          camera = (*self.cameras)[indx[0]]
-          states[ifile].camera = camera
-;        if camera eq 'Chromis-W' or camera eq 'Chromis-D' then states[ifile].is_wb = 1
-        endif                   ;else begin
-;        ;; This could be a CRISP file. Try to set the WB status by
-;        ;; matching the directory.
-;        states[ifile].is_wb = strmatch(strings[ifile],'*Crisp-[DW]*')
-;      endelse
-      endelse
-      states[ifile].is_wb = strmatch(states[ifile].camera,'*-[DW]') 
-
-      if hastexp then begin
-        ;; This is a summed file, use the single-exposure exposure
-        ;; time for the camera setting.
-        states[ifile].cam_settings = strtrim(string(texposur*1000 $
-                                                    , format = '(f9.2)'), 2) + 'ms'
-      end else if hasexp gt 0 then begin
-        ;; This is not a summed file.
-        states[ifile].cam_settings = strtrim(string(states[ifile].exposure*1000 $
-                                                    , format = '(f9.2)'), 2) + 'ms'
-      endif
-
-      if hasgain gt 0 then begin
-        if hasexp gt 0 then states[ifile].cam_settings += '_'
-        states[ifile].cam_settings += 'G' + string(states[ifile].gain, format = '(f05.2)')
-      endif
-
-      ;; Replace the following regexp code when this info is in the
-      ;; header.
-
-      fname = file_basename(strings[ifile], '.fits')
-
-      ;; The focus field is an f followed by a sign and at least one
-      ;; digit for the amount of focus (in ?unit?). The focus added by
-      ;; the AO system (in order to compensate for prefilters with
-      ;; optical power). Unit?
-      focus = (stregex(fname $
-                       , '(\.|^)(F[+-][0-9]+)(\.|$)' $
-                       , /extr, /subexp, /fold_case))[2,*]
-      ;; states.focus = focus   TODO: add field to states struct (in an SST class?)
-
-      ;; The CRISP tuning information consists of a four digit
-      ;; wavelength (in Å) followed by an underscore, a sign (+ or -),
-      ;; and at least one digit for the finetuning (in mÅ). Eventually
-      ;; we will (?) have the same for CHROMIS.
-      tuninfo = stregex(fxpar(head, 'STATE') $
-                        , '([0-9][0-9][0-9][0-9])_([+-][0-9]*)' $
-                        , /extract, /subexpr) 
-      
-      ;; For early CHROMIS data we didn't have tuning data in the
-      ;; proper form.
-      if strlen(tuninfo[0]) ne 0 then begin
-
-        ;; OK, the tuning info is in the form it should be.
-        states[ifile].tuning = tuninfo[0]
-        
-        ;; Also return the tuning in decimal form [m]:
-        states[ifile].tun_wavelength = total(double(tuninfo[1:2])*[1d-10, 1d-13])
-        
-      endif else begin
-        
-        if states[ifile].is_wb then begin
-          ;; For wideband, if there is no tuning info, assume
-          ;; prefilter wavelength.
-          states[ifile].tun_wavelength = states[ifile].pf_wavelength
-          states[ifile].tuning = string(round(states[ifile].tun_wavelength*1d10) $
-                                        , format = '(i04)') $
-                                 + '_+0'
-        endif else begin
-          ;; The tuning information is in digital units, corresponding
-          ;; to tuning. The conversion factor varies between filters.
-          ;; The scans are symmetrical (so far, 2016-09-16) around the
-          ;; line center, which gives us the zero point.
-
-          ;; Get the reference wavelength in du from a file previously
-          ;; created with chromis::hrz_zeropoint.
-          infodir = self.out_dir + 'info/'
-          zfile = infodir + 'hrz_zeropoint_' + states[ifile].prefilter + '.fz'
-
-          if file_test(zfile) then begin
-
-            refinfo = f0(zfile)
-            lambda_ref = refinfo[0]
-            du_ref     = refinfo[1]
-            convfac    = refinfo[2]
-            
-            ;; Tuning in digital units
-            du = long((stregex(fxpar(head,'STATE'), 'hrz([0-9]*)', /extract, /subexpr))[1])
-
-            ;; Tuning in [m]
-            dlambda = convfac * (du-du_ref) 
-
-            ;; Return the wavelength tuning information in the form
-            ;; tuning_finetuning, where tuning is the approximate
-            ;; wavelength in Å and finetuning is the (signed) fine
-            ;; tuning in mÅ. (string)
-            lambda_ref_string = string(round(lambda_ref*1d10), format = '(i04)')
-            tuning_string = strtrim(round(dlambda*1d13), 2)
-            if strmid(tuning_string, 0, 1) ne '-' then tuning_string = '+'+tuning_string
-            states[ifile].tuning = lambda_ref_string + '_' + tuning_string
-            
-            ;; Also return the tuning in decimal form [m]:
-            states[ifile].tun_wavelength = lambda_ref + dlambda
-
-          endif else begin
-
-            if strmatch(states[ifile].filename, file_dirname((*self.dark_dir)[0])+'*') then begin
-              ;; For darks there is no tuning info. This is a kludge,
-              ;; should really set something like states.is_dark and
-              ;; test for that?
-              states[ifile].tun_wavelength = 0
-              states[ifile].tuning = ''
-            endif else begin
-              ;; Warn about missing tuning info, but only for
-              ;; narrowband.
-              if ~quiet then begin
-                print, inam + ' : Reference wavelength in du missing.'
-                print, inam + ' : Did you run a -> hrz_zeropoint?'
-              endif
-            endelse 
-          
-          endelse               ; zfile
-          
-        endelse                 ; wb
-
-      endelse                   ; tuninfo
-      
-      if states[ifile].tuning eq '0000_+0' then states[ifile].tuning = ''
-
-      ;; The fullstate string
-      undefine, fullstate_list
-      if ~keyword_set(strip_settings) then red_append, fullstate_list, states[ifile].cam_settings
-      if states[ifile].prefilter ne '' then red_append, fullstate_list, states[ifile].prefilter
-      if states[ifile].tuning ne '' then begin     
-        if keyword_set(strip_wb) then begin
-          if states[ifile].is_wb eq 0 then $
-             red_append, fullstate_list, states[ifile].tuning
-        endif else begin
-          red_append, fullstate_list, states[ifile].tuning
-        endelse
-      endif
-      states[ifile].fullstate = strjoin(fullstate_list, '_')
-
-      ;; Store in cache
-      rdx_cache, strings[ifile], { state:states[ifile] }
-
-    endelse
-    
-  endfor                        ; ifile
-  
->>>>>>> d132b2cd
 end
   