--- conflicted
+++ resolved
@@ -75,7 +75,6 @@
 ;   2016-05-31 : MGL. Detect whether filter1 keyword exists.
 ;
 ;   2016-05-31 : JLF. Begin using red_keytab to keep track of changing
-<<<<<<< HEAD
 ;		 SOLARNET keywords. 
 ;
 ;   2016-06-01 : MGL. Get prefilter wavelengths from header. Remove
@@ -85,110 +84,20 @@
 ;                to work directly with the struct and not intermediate
 ;                arrays.
 ;
-;-
-pro chromis::extractstates, strings $
-                            , states 
-=======
-;       SOLARNET keywords.
-;
-;   2016-06-01 : THI. Added gain & exposure to fullstate. Added keywords
-;       strip_wb (to exclude tuning from fullstate for WB cameras) and
-;       strip_settings (to exclude gain and exposure from fullstate for
-;       pinholes)
+;   2016-06-01 : THI. Added gain & exposure to fullstate. Added
+;                keywords strip_wb (to exclude tuning from fullstate
+;                for WB cameras) and strip_settings (to exclude gain
+;                and exposure from fullstate for pinholes). 
 ;
 ;-
-pro chromis::extractstates, strings $
-                        , states $
-                        , cam = cam $
-                        , scannumber = scannumber $
-                        , prefilter = prefilter $
-                        , pf_wavelength = pf_wavelength $
-                        , tuning = tuning $
-                        , tun_wavelength = tun_wavelength $
-                        , framenumber = framenumber $
-                        , fullstate = fullstate $
-                        , focus = focus $
-                        , basename = basename $
-                        , strip_wb = strip_wb $
-                        , strip_settings = strip_settings
-
-
-    if keyword_set(basename) then begin
-        strlist = file_basename([strings])
-    endif else strlist = [strings]
-
-    if fullstate then begin
-       gain = 1
-       exposure = 1
-       tuning = 1
-       prefilter = 1
-       scannumber = 1
-       framenumber = 1
-    endif
-    
-    nt = n_elements(strings)
-
-    if( nt eq 0 ) then return
-
-    ;; Are the strings actually names of existing files? Then look in
-    ;; the headers (for some info).
-    AreFiles = min(file_test(strings))
-
-    if keyword_set(scannumber)    then scan_list = strarr(nt)
-    if keyword_set(focus)         then focus_list = strarr(nt) 
-    if keyword_set(framenumber)   then num_list = strarr(nt)
-    cam_list = strarr(nt) 
-    if( keyword_set(prefilter) || keyword_set(pf_wavelength) ) then $
-        prefilter_list = strarr(nt) 
-    if( keyword_set(tuning) || keyword_set(tun_wavelength) ) then $
-        tuning_list = strarr(nt) 
-    if keyword_set(gain)          then gain_list = fltarr(nt)
-    if keyword_set(exposure)      then exposure_list = fltarr(nt)
-    fullstate_list = strarr(nt)
-
-    ;; Read headers and extract information.
-    ;; This should perhaps return an array the length of the number
-    ;; of frames rather than the number of files?
-    for ifile = 0, nt-1 do begin
-
-        if file_test(strings[ifile]) then begin
-            head = red_readhead(strings[ifile],/silent)
-        endif else begin
-            mkhdr, head, ''   ; create a dummy header
-            head = red_filterchromisheaders( head, meta={filename:strings[ifile]} )
-            print,'file does not exist: ', strings[ifile]
-            print,'state information will be incomplete!'
-        endelse
-        
-        if keyword_set(gain) then gain_list[ifile] = fxpar(head, 'GAIN')
-        if keyword_set(exposure) then exposure_list[ifile] = fxpar(head, 'XPOSURE')
-        cam_list[ifile] = strtrim(fxpar(head, red_keytab('cam')), 2)
-        if( keyword_set(prefilter) || keyword_set(pf_wavelength) ) then begin
-            filter = fxpar(head, red_keytab('prefilter'), count=count)
-            if count then prefilter_list[ifile] = strtrim(filter)
-        endif
-
-        ;; These keywords are temporary, change when we change in
-        ;; red_filterchromisheaders.
-        if keyword_set(framenumber) then num_list[ifile] = fxpar(head, red_keytab('framenumber'))
-        if keyword_set(scannumber) then scan_list[ifile] = fxpar(head, red_keytab('scannumber'))
-
-        ;; Replace the following regexp expressions when this info
-        ;; is in the header.
->>>>>>> 97f3b94f
-
-
-<<<<<<< HEAD
-  if keyword_set(basename) then begin
-     strlist = file_basename([strings])
-  endif else strlist = [strings]
+pro chromis::extractstates, strings, states $
+                            , strip_wb = strip_wb $
+                            , strip_settings = strip_settings
   
   nt = n_elements(strings)
-
   if( nt eq 0 ) then return
 
-
-  ;; Create array with state information
+  ;; Create array of structs to holed the state information
   states = replicate( {CHROMIS_STATE}, nt )
 
   ;; Are the strings actually names of existing files? Then look in
@@ -201,7 +110,7 @@
   for ifile = 0, nt-1 do begin
 
      if file_test(strings[ifile]) then begin
-        head = red_readhead(strings[ifile],/silent)
+        head = red_readhead(strings[ifile], /silent)
         states.filename = strings
      endif else begin
         mkhdr, head, ''         ; create a dummy header
@@ -214,7 +123,6 @@
      states[ifile].gain = fxpar(head, 'GAIN')
      states[ifile].exposure = fxpar(head, 'XPOSURE')
      states[ifile].pf_wavelength = fxpar(head, 'WAVELNTH', count=count)
-     
 
      ;; String keywords require checking
      camtag = fxpar(head, red_keytab('cam'), count=count)
@@ -228,8 +136,8 @@
      states[ifile].framenumber = fxpar(head, red_keytab('framenumber'))
 
      
-     ;; Replace the following regexp expressions when this info
-     ;; is in the header.
+     ;; Replace the following regexp code when this info is in the
+     ;; header.
 
      fname = file_basename(strings[ifile], '.fits')
 
@@ -259,81 +167,25 @@
      states[ifile].tun_wavelength = total(double(strsplit(states[ifile].tuning,'_', /extract))*[1d, 1d-3])
 
      ;; The fullstate string
-     if states[ifile].tuning ne '' then begin
-        states[ifile].fullstate = states[ifile].prefilter + '.' + states[ifile].tuning
+ ;    if states[ifile].tuning ne '' then begin
+ ;       states[ifile].fullstate = states[ifile].prefilter + '.' + states[ifile].tuning
+ ;    endif else begin
+ ;       states[ifile].fullstate = states[ifile].prefilter
+ ;    endelse
+ ;
+ ;
+     if ~keyword_set(strip_settings) then begin
+        states[ifile].fullstate = string(states[ifile].exposure*1000, format = '(f4.2)') + 'ms' $
+                                + '_' + 'G' + string(states[ifile].gain, format = '(f05.2)')
+     endif
+     if states[ifile].prefilter ne '' then states[ifile].fullstate += '_' + states[ifile].prefilter
+     if keyword_set(strip_wb) then begin
+        if states[ifile].camtag eq self->getcamtag('Chromis-N') $
+           and states[ifile].tuning ne '' then states[ifile].fullstate += '_' + states[ifile].tuning
      endif else begin
-        states[ifile].fullstate = states[ifile].prefilter
+        if states[ifile].tuning ne '' then states[ifile].fullstate += '_' + states[ifile].tuning
      endelse
+     
+  endfor                        ; ifile
 
-  endfor                        ; ifile
-=======
-        ;; The focus field is an f followed by a sign and at least
-        ;; one digit for the amount of focus (in ?unit?):
-        if keyword_set(focus) then $
-            focus_list[ifile] = (stregex(fname $
-                                        , '(\.|^)(F[+-][0-9]+)(\.|$)' $
-                                        , /extr, /subexp, /fold_case))[2,*]
-
-        ;; The tuning information consists of a four digit
-        ;; wavelength (in Å) followed by an underscore, a sign (+ or
-        ;; -), and at least one digit for the finetuning (in mÅ).
-        if( keyword_set(tuning) || keyword_set(tun_wavelength) ) then $
-            tuning_list[ifile] = (stregex(fname $
-                                        , '(\.|^)([0-9][0-9][0-9][0-9]_[+-][0-9]+)(\.|$)' $
-                                        ,  /extr, /subexp))[2,*]
-
-    endfor                   ; ifile
-
-
-    ;; Quantities calculated from the extracted quantities ----
-
-    ;; The tuning as a single double precision number (in Å)
-    if keyword_set(tun_wavelength) then begin
-        tun_wavelength_list = dblarr(nt)
-        dfac = [1d, 1d-3]
-        ;; In IDL v.8 this could be done without a loop using strsplit
-        for ii = 0L, nt -1 do tun_wavelength_list[ii] = total(double(strsplit(tuning_list[ii],'_', /extract))*dfac)
-    endif
-
-    if keyword_set(fullstate) then begin
-        if ~keyword_set(strip_settings) then begin
-            fullstate_list = string(exposure_list*1000, format = '(f4.2)') + 'ms' $
-                + '_' + 'G' + string(gain_list, format = '(f05.2)')
-        endif
-        pos = where(prefilter_list ne '', count)
-        if( count ne 0 ) then fullstate_list[pos] += '_' + prefilter_list[pos]
-        if keyword_set(strip_wb) then begin
-            pos = where( (cam_list ne self->getcamtag('Chromis-W') and $
-                          cam_list ne self->getcamtag('Chromis-D')) and $
-                          tuning_list ne '', count)
-            if( count gt 0 ) then begin
-                fullstate_list[pos] += '_' + tuning_list[pos]
-            endif
-        endif else begin
-            pos = where(tuning_list ne '', count)
-            if( count ne 0 ) then fullstate_list[pos] += '_' + tuning_list[pos]
-        endelse
-    endif
-
-    if keyword_set(pf_wavelength) then $
-        pf_wavelength_list = 0      ;  TODO: method for getting wavelength from filter tag.
-
-
-    ;; Create array with state information
-    states = replicate( {CHROMIS_STATE}, nt )
- 
-    states.camtag = cam_list
-    states.filename = strings
-    if keyword_set(gain) then states.gain = gain_list
-    if keyword_set(exposure) then states.exposure = exposure_list
-    if keyword_set(scannumber) then states.scannumber = scan_list
-    if keyword_set(framenumber) then states.framenumber = num_list
-    if keyword_set(tuning) then states.tuning = tuning_list
-    if keyword_set(prefilter) then states.prefilter = prefilter_list
-    if keyword_set(pf_wavelength) then states.pf_wavelength = pf_wavelength_list
-    if keyword_set(tun_wavelength) then states.tun_wavelength = tun_wavelength_list
-    if keyword_set(fullstate) then states.fullstate = fullstate_list
-    ;if keyword_set(focus) then states.focus = focus_list   TODO: add field to state struct (in an SST class?)
->>>>>>> 97f3b94f
-  
 end