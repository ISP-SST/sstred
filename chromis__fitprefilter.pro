; docformat = 'rst'

;+
; Fit prefilter model to CHROMIS data.
; 
; :Categories:
;
;    SST pipeline
; 
; 
; :Author:
; 
;    Jaime de la Cruz, ISP
;
; 
; :Keywords:
;
;    cwl : in, optional, type=double
;
;      The central wavelength (in Ångström) of the spectral line to
;      fit. Should be used only if keyword pref is also used.
;
;    dir : in, optional, type=string
;
;      Set this to the time-stamp directory to use and bypass the
;      selection dialogue. 
;
;    fit_fwhm : in, optional, type=boolean
;
;      Keep the filter profile FWHM parameter to the initial value
;      fixed during the fit.
;
;    fit_ncav : in, optional, type=boolean
;
;      Keep the number of cavities parameter fixed to the initial
;      value during the fit.
;
;    fit_parameters  : in, optional, type="boolean array[8]", default=[1,1,1,1,1,1,1,0]
;
;      What parameters to include in the fit, starting from the
;      initial value, in the following order: [scale factor, solar
;      atlas shift, prefilter shift, prefilter FWHM, prefilter number
;      of cavities, asymmetry term 1, asymmetry term 2, wavelength
;      stretch]. If nasym is used, its value will overrule whatever is
;      set for the asymmetry terms in this keyword or its default. If
;      a shorter array is given, the default will be used for the
;      unspecified items. Also the fit_xxx keywords for individual
;      parameters override this keyword.
;
;    fit_prshift : in, optional, type=boolean
;
;      Keep the filter profile shift parameter fixed to the initial
;      value during the fit.
;
;    fit_shift : in, optional, type=boolean
;
;      Keep the spectrum shift parameter fixed to the initial value
;      during the fit.
;
;    fit_stretch : in, optional, type=boolean
;
;      Keep the spectrum stretch parameter fixed to the initial value
;      during the fit.
;
;    hints : in, optional, type=boolean
;
;      If set, various hints will aid in the selection of time-stamp
;      directory. The selection dialogue will have more info than just
;      the time stamps and the FOV of the directories will be
;      displayed.
;
;    mask : in, optional, type=boolean
;
;      If set, will allow the user to mask out active areas of the FOV
;      as well as spectral positions from the fit.
;
;    nasym : in, optional, type=integer, default=0
;
;      Number of asymmetry terms to include in the fit (0, 1, or 2).
;
;    noabsunits : in, optional, type=boolean
;
;      If set, skip calibrations to establish absolute intensity
;      units.
;
;    pref : in, optional, type=string
;
;      The four-digit tag of the prefilter to calibrate.
;
;    scan : in, optional, type=integer, default=0
;
;      Use data from this single scan only.
;
;    useflats : in, optional, type=boolean
;
;      Select between flats directories rather than science data.
; 
;    value_fwhm : in, optional, type=double, default="design value"
;
;      Initial value in Ångström for the filter profile FWHM
;      parameter.
;
;    value_ncav : in, optional, type=double, default=3
;
;      Initial value for the number of cavities parameter. 
;
;    value_parameters : in, optional, type=dblarr(8)
;
;      Initial values for the fitted parameters.
;
;    value_prshift : in, optional, type=double, default=0
;
;      Initial value in Ångström for the filter profile shift
;      parameter.
;
;    value_shift : in, optional, type=double, default=0
;
;      Initial value in Ångström for the spectrum shift parameter.
;
;    value_stretch : in, optional, type=double, default=1
;
;      Initial value for the  spectrum stretch parameter.
;
;
; :History:
; 
;   2016-11-28 : MGL. Moved helper functions to their own files and
;                added header. Make and save a final plot of the fit.
;                Prevent user from setting both /cgs and /si keywords.
; 
;   2016-12-04 : JdlCR. Allow to mask regions of the mean spectra.
;                Sometimes there is no real quiet-sun and the line
;                center must be masked.
;
;   2017-02-14 : JdlCR. Allow to also mask a section of the FOV. Many
;                observers forget to take quiet-Sun data for
;                calibration.
;
;   2017-04-07 : MGL. Use XROI GUI to select area. Added progress
;                bars. 
;
;   2017-04-18 : MGL. Remove si and cgs keywords, always use SI units.  
;
;   2017-06-05 : MGL. Construct the units string as specified in the
;                FITS standard 3.0.
;
;   2017-07-06 : THI. Use rdx_readdata to also support compressed data.
;
;   2017-10-05 : MGL. Selection list now includes mu and number of
;                files in directories and has a default selection
;                based on those numbers. Also display mosaic of FOV
;                for the different directories. New keyword dir.
;
;   2017-11-28 : MGL. Add legends and color to diagnostic plot.
;
;   2017-12-01 : MGL. New keyword hints. Reorganize hints
;                calculations. New keyword useflats.
;
;   2017-12-04 : MGL. New keyword noabsunits.
; 
;   2018-08-30 : MGL. Change units from 'W s^-1 m^-2 Hz^-1 sr^-1' to
;                'W m^-2 Hz^-1 sr^-1' 
; 
;   2019-12-09 : MGL. Changed correction of HRE reflectivity from
;                -0.07 to -0.09.
; 
;   2020-11-18 : MGL. New keywords cwl, nasym, pref, fit_parameters,
;                fit_fwhm, fit_shift, fit_prshift, fit_ncav,
;                fit_stretch, value_parameters, value_fwhm,
;                value_shift, value_prshift, value_ncav,
;                value_stretch. Default cwl and fwhm values
;                individually for each filter.
;
;-
pro chromis::fitprefilter, cwl = cwl_keyword $
                           , dir = dir $
                           , fit_fwhm = fit_fwhm $
                           , fit_ncav = fit_ncav $
                           , fit_parameters = fit_parameters_keyword $ 
                           , fit_prshift = fit_prshift $
                           , fit_shift = fit_shift $
                           , fit_stretch = fit_stretch $
                           , hints = hints $
                           , mask = mask $
                           , nasym = nasym $
                           , noabsunits = noabsunits $
                           , pref = pref_keyword $
                           , scan = scan $
                           , useflats = useflats $
<<<<<<< HEAD
                           , pref = pref $
                           , time = time 
=======
                           , value_fwhm = value_fwhm $
                           , value_ncav = value_ncav $
                           , value_parameters = value_parameters $
                           , value_prshift = value_prshift $
                           , value_shift = value_shift $
                           , value_stretch = value_stretch
>>>>>>> d132b2cd

  ;; Name of this method
  inam = red_subprogram(/low, calling = inam1)

  camWB = 'Chromis-W'
  camNB = 'Chromis-N'
  

  ;; For now! We may be able to work around this later! If there are
  ;; WB DC data throughout the observations! Can we check from here?
  noabsunits = keyword_set(useflats)

  if keyword_set(noabsunits) then begin
    units = 'dn'                ; "Digital number"
    unitscalib = 0
  endif else begin
    ;; units = 'Watt/(m2 Hz ster)' ; SI units
    units = 'W m^-2 Hz^-1 sr^-1' ; SI units
    unitscalib = 1
  endelse

  if n_elements(value_ncav) eq 0 then value_ncav = 3.d
  if n_elements(value_stretch) eq 0 then value_stretch = 1.d
  if n_elements(value_shift) eq 0 then value_shift = -0.01d
  if n_elements(value_prshift) eq 0 then value_prshift = -0.01d

  fit_parameters = [1,1,1,1,1,1,1,0] ; default
  ;; Check n_elements() rather than keyword_set() so we don't
  ;; set to false just because a keyword is not used.
  if n_elements(fit_parameters_keyword) gt 0 then begin
    fit_parameters[0] = fit_parameters_keyword ; set with keyword
  endif
  if n_elements(fit_shift)   gt 0 then fit_parameters[1] = fit_shift
  if n_elements(fit_prshift) gt 0 then fit_parameters[2] = fit_prshift
  if n_elements(fit_fwhm)    gt 0 then fit_parameters[3] = fit_fwhm
  if n_elements(fit_ncav)    gt 0 then fit_parameters[4] = fit_ncav
  if n_elements(nasym)       gt 0 then begin
    fit_parameters[5] = nasym ge 1
    fit_parameters[6] = nasym ge 2
  endif
  if n_elements(fit_stretch) gt 0 then fit_parameters[7] = fit_stretch
  
  if n_elements(dir) eq 0 then begin

    ;; Directory not provided, user has to choose one.
    
    if keyword_set(useflats) then begin

      if ~ptr_valid(self.flat_dir) then begin
        print, inam+' : ERROR : undefined flat_dir'
        return
      endif
      dirs = *self.flat_dir

      ;; In flats directories WB and NB data are often separated. So
      ;; use only directories where there actually are NB data.
      indx = where(file_test(dirs+'/Chromis-N'), cnt)
      if cnt eq 0 then begin
        print, inam + ' : No flats directories with NB data.'
        print, dirs
        retall
      endif
      dirs = dirs[indx]

    endif else begin
      
      if ~ptr_valid(self.data_dirs) then begin
        print, inam+' : ERROR : undefined data_dir'
        return
      endif
      dirs = *self.data_dirs

    endelse
    
    Ndirs = n_elements(dirs)
    if( Ndirs eq 0) then begin
      print, inam+' : ERROR : no directories defined'
      return
    endif else begin
      if Ndirs gt 1 then dirstr = '['+ strjoin(dirs,';') + ']' $
      else dirstr = dirs[0]
    endelse

    if keyword_set(hints) then begin

      ;; Find some info about the directories
      
      prefs = strarr(Ndirs)
      fnames = strarr(Ndirs)
      times = dblarr(Ndirs)
      Nfiles = lonarr(Ndirs)
      contr = fltarr(Ndirs)

      ;; First get mu and zenith angle
      timeregex = '[0-2][0-9]:[0-5][0-9]:[0-6][0-9]'
      for idir = 0, Ndirs-1 do begin
        times[idir] = red_time2double(stregex(dirs[idir], timeregex, /extract))
      endfor                    ; idir
      red_logdata, self.isodate, times, mu = mu, zenithangle = za

      
      for idir = 0, Ndirs-1 do begin

        print, dirs[idir]
        
        fnamesN = file_search(dirs[idir]+'/'+camNB+'/*',   count = NfilesN)
        Nfiles[idir] = NfilesN
        if keyword_set(unitscalib) then begin
          fnamesW = file_search(dirs[idir]+'/'+camWB+'/*', count = NfilesW)
        endif else begin
          NfilesW = 0
        endelse

        if n_elements(ims) eq 0 then begin
          hdr = red_readhead(fnamesN[0])
          xs = red_fitsgetkeyword(hdr, 'NAXIS1')
          ys = red_fitsgetkeyword(hdr, 'NAXIS2')
          ims = fltarr(xs, ys, Ndirs)
          xds = xs/5
          yds = ys/5
          mos = fltarr(xds*Ndirs, yds)
        endif

        if keyword_set(unitscalib) && NfilesW gt 0 then begin
          im = red_readdata(fnamesW[0], /silent)
        endif else begin
          im = red_readdata(fnamesN[0], /silent)
        endelse
        if size(im, /n_dim) eq 3 then im = total(im, 3)
        ims[0, 0, idir] = im
;        if keyword_set(unitscalib) && NfilesW gt 0 then begin
;          ims[0, 0, idir] = total(red_readdata(fnamesW[0], /silent), 3)
;        endif else begin
;          ims[0, 0, idir] = total(red_readdata(fnamesN[0], /silent), 3)
;        endelse
        mos[idir*xds:(idir+1)*xds-1, *] $
           = rebin(ims[*, *, idir], xds, yds)/median(ims[*, *, idir])
        
        ;; Get more hints only for potentially interesting dirs
        if NfilesN gt 0 && NfilesN lt 1000 && mu[idir] gt 0.9 then begin

          self -> extractstates, fnamesN, sts
          prefs[idir] = ', prefs='+strjoin(sts[uniq(sts.prefilter,sort(sts.prefilter))].prefilter, ',')

          contr[idir] = stddev(ims[20:-20, 20:-20, idir])/mean(ims[20:-20, 20:-20, idir])

;          red_fitspar_getdates, hdr, date_beg = date_beg 
;          times[idir] = red_time2double((strsplit(date_beg, 'T', /extract))[1])

        endif
      endfor                    ; idir

      ;; Select data folder containing a quiet-Sun-disk-center dataset

      ;; Default based on some heuristics of unknown value. Deselect
      ;; directories with many files, far from disc center, with large
      ;; contrast (possibly spots?).
      findx = where(Nfiles gt 0 and Nfiles lt 400 $
                    and mu gt 0.9 $
                    and contr lt median(contr) $
                    , Nwhere)
;      findx = where(Nfiles lt 500 and mu gt 0.9, Nwhere)

      case Nwhere of
        0 : tmp = min(za, default) ; Default default is close to local noon
        1 : default = findx[0]
        else : begin            ; Have to pick one of findx
          tmp = min(za[findx], ml) 
          default = findx[ml]
        end
      endcase
      
      selectionlist = file_basename(dirs) $
                      + ' (µ=' +string(mu,format='(f4.2)') $
                      + ', #files='+strtrim(Nfiles,2) $
                      + prefs $
                      + ')'
      
      hintlist = file_basename(dirs) $
                 + ' (µ=' +string(mu,format='(f4.2)') $
                 + ', #files='+strtrim(Nfiles,2) $
                 + ')'
      

      ;; Display some visual hints
      scrollwindow, xs = xds*Ndirs, ys = yds
      tv, bytscl(mos, .6, 1.4)
      for idir = 0, Ndirs-1 do $
         cgtext, 5+idir*xds, 5, align = 0, /device, color = default eq idir?'cyan':'green' $
                 , strtrim(idir, 2)+' : '+red_strreplace(hintlist[idir], 'µ', '$\mu$')
      
      qstring = 'Select data to be processed'

    endif else begin

      ;; No hints
      selectionlist = file_basename(dirs)
      qstring = 'Select data to be processed (call with /hints to get more info or with dir=(timestamp) to bypass)'
      default = 0
      
    endelse

    
    ;; Do the selection
    tmp = red_select_subset(selectionlist $
                            , qstring = qstring $
                            , count = Nselect, indx = sindx, default = default)
    idx = sindx[0]
    print, inam + ' : Will process the following data:'
    print, selectionlist[idx], format = '(a0)'
    dirs = dirs[idx]
    
  endif else begin
    
    if file_test(dir) then begin
      dirs = dir
    endif else begin
      ;; Maybe just the timestamp dir?
      td = file_dirname((*self.data_dirs)[0])
      dirs = td + '/' + dir
    endelse
    
  endelse
  
  ;; Get files and states

  ;; Get one scan (scan 0 by default)
  if n_elements(scan) eq 0 then scan = 0

;  detector = self->getdetector( camNB )
  filesNB = file_search(dirs+'/'+camNB+'/*.fits', count=nfilesNB)
  filesNB = red_sortfiles(filesNB)
  self->extractstates, filesNB, statesNB

  if keyword_set(unitscalib) then begin
    filesWB = file_search(dirs+'/'+camWB+'/*.fits', count=nfilesWB)
;    detectorwb = self->getdetector( camWB )
    filesWB = red_sortfiles(filesWB)
    self -> extractstates, filesWB, statesWB
  endif
  
  ;; Read one scan (scan 0 by default)
  
  if n_elements(scan) eq 0 then scan = 0
  idx=where(statesNB[*].scannumber eq scan, ct)
  if ct eq 0 then begin
    print, inam+' : ERROR, invalid scan number'
    return
  endif
  
  ;; Sort selected states and files
  
  idx1 = sort(statesNB[idx].tun_wavelength)
  ;;
  statesNB = statesNB[idx[idx1]]
  if keyword_set(unitscalib) then statesWB = statesWB[idx[idx1]]
  
  ustate = statesNB[uniq(statesNB[*].tun_wavelength, sort(statesNB[*].tun_wavelength))].fullstate  
  Nstates = n_elements(ustate)
  
  ;; Load data and compute mean spectrum
  time_avgs = dblarr(Nstates)
  spec      = dblarr(Nstates)
  wav       = dblarr(Nstates)
  pref      = strarr(Nstates)
  specwb    = dblarr(Nstates)

  for istate =0L, Nstates-1 do begin

    red_progressbar, istate, Nstates, 'Loop over states: '+ustate[istate], /predict

    self -> get_calib, statesNB[istate], darkdata=darkN, status = status
    if status ne 0 then begin
      print, inam+' : ERROR, cannot find dark file for NB'
      stop
    endif

    if keyword_set(unitscalib) then begin
      self -> get_calib, statesWB[istate], darkdata=darkW, status = status
      if status ne 0 then begin
        print, inam+' : ERROR, cannot find dark file for WB'
        stop
      endif
    endif

    ;; Let's not assume that all images for one state must be in the
    ;; same file... just in case.
    
    pos = where(statesNB[*].fullstate eq ustate[istate], count)
;    print, inam+'loading files for state -> '+ustate[istate]

    time_avg = dblarr(count)
    for kk=0L, count-1 do begin
      imsN = float(rdx_readdata(statesNB[pos[kk]].filename, header = hdrN))
      time_avg[kk] = red_time2double((strsplit(fxpar(hdrN, 'DATE-AVG'), 'T', /extract))[1])
      dim = size(imsN, /dim)
      if n_elements(dim) gt 2 then nsli = double(dim[2]) else nsli = 1d
      imsN = total(imsN, 3, /double) / nsli
      imsN -= darkN

      if keyword_set(unitscalib) then begin
        imsW = float(rdx_readdata(statesWB[pos[kk]].filename))
        dim = size(imsW, /dim)
        if n_elements(dim) gt 2 then nsli = double(dim[2]) else nsli = 1d
        imsW = total(imsW, 3, /double) / nsli
        imsW -= darkW
      endif
      
      if keyword_set(mask) then begin

        if kk eq 0 and istate eq 0 then begin
          mmask = red_select_area(imsN[*,*,0], /noedge, /xroi)
          nzero = where(mmask gt 0)
          bla = imsN[*,*,0]
          ind = array_indices(bla, nzero)
        endif
        
        imsN1 = double(imsN[reform(ind[0,*]),reform(ind[1,*])])
        if keyword_set(unitscalib) then imsW1 = double(imsW[reform(ind[0,*]),reform(ind[1,*])])
        
      endif else begin
        
        dx = round(dim[0]*0.12)
        dy = round(dim[1]*0.12)

        imsN1 = double(imsN[dx:dim[0]-dx-1,dy:dim[1]-dy-1])
        if keyword_set(unitscalib) then imsW1 = double(imsW[dx:dim[0]-dx-1,dy:dim[1]-dy-1])
        
      endelse ;; if mask

      spec[istate] += median(imsN1)
      if keyword_set(unitscalib) then specWB[istate] += median(imsW1)

    endfor                      ; kk

    ;; We use in spec[] the median of all frames (or average thereof,
    ;; if more than a single file), so the effective exposure time is
    ;; just 1 x XPOSURE.
    xposure = fxpar(hdrN, 'XPOSURE')
    
    spec[istate] /= count
    if keyword_set(unitscalib) then specwb[istate] /= count
    
    time_avgs[istate] = time_avg
    wav[istate]       = statesNB[pos[0]].tun_wavelength*1.d10
    pref[istate]      = statesNB[pos[0]].prefilter

  endfor                        ; istate



  upref = pref[uniq(pref, sort(pref))] 

  ;; Did we specify prefilter(s)?
  if n_elements(pref_keyword) ne 0 then begin
    if max(upref eq pref_keyword) ne 1 then begin
      print, inam + ' : Keyword pref does not match prefilters of available data.'
      help, pref_keyword, upref
      stop
      retall
    endif
    upref = pref_keyword
  endif
  Npref = n_elements(upref)

  file_mkdir, self.out_dir+'/prefilter_fits/'

  ;; Loop prefilters
  for ipref = 0L, npref-1 do begin

    red_progressbar, ipref, Npref, 'Process prefilters: ' + upref[ipref], /predict
    
    if n_elements(cwl_keyword) eq 0 then begin
      ;; Default line wavelengths (in Ångström) for different
      ;; prefilters. (Maybe we should base this on the "line" part
      ;; of the state, rather than the "prefilter" part?
      ;; (state=prefilter_line_[+-]tuning))
      case upref[ipref] of
        '3934' : cwl = 3933.66  ; Ca II K core
        '3969' : cwl = 3968.47  ; Ca II H core 
        '4862' : cwl = 4861.85  ; H-beta core
        else : cwl = double(upref[ipref])     
      endcase
    endif else cwl = cwl_keyword
      
    if n_elements(value_fwhm) eq 0 then begin
      ;; Default prefilter FWHM (in Ångström).
      case upref[ipref] of
        '3934' : value_fwhm = 4.1d ; Ca II K core
        '3969' : value_fwhm = 4.1d ; Ca II H core 
        '4862' : value_fwhm = 4.8d ; H-beta core
        else   : value_fwhm = 4.1d
      endcase
    endif

    ;; copy spectra for each prefilter
    
    idx = where(pref eq upref[ipref], nwav)
    measured_lambda = wav[idx] + (cwl - pref[idx]) ; Adjust wavelength scale
    measured_spectrum = spec[idx]
    if keyword_set(unitscalib) then wbint = mean(specwb[idx]) else wbint = 1.
    
    ;; Load satlas
    red_satlas, measured_lambda[0]-5.1, measured_lambda[-1]+5.1 $
                , atlas_lambda, atlas_spectrum $
                , /si, cont = cont 

    dw = atlas_lambda[1] - atlas_lambda[0]
    np = round((0.080 * 8) / dw)
    if np/2*2 eq np then np -=1
    tw = (dindgen(np)-np/2)*dw + double(upref[ipref])
    tr = chromis_profile(tw, erh=-0.09d0)
    tr /= total(tr)
    
    ;; Convolve the spectrum with the FPI profile
    atlas_spectrum_convolved = fftconvol(atlas_spectrum, tr)

    ;; Prepdata
    
    if Nwav gt 1 then begin

      if keyword_set(mask) then w = red_maskprefilter(measured_lambda, measured_spectrum) $
      else w = dblarr(n_elements(measured_lambda)) + 1.0d0
      dat = {xl:atlas_lambda, yl:atlas_spectrum_convolved $
             , spectrum:measured_spectrum, lambda:measured_lambda, pref:cwl, w:w}

      par = dblarr(8)
      if n_elements(value_parameters) gt 0 then par[0] = value_parameters 
      
      ;; Pars = {fts_scal, fts_shift, pref_w0, pref_dw}
      fitpars = replicate({mpside:2, limited:[0,0], limits:[0.0d, 0.0d], fixed:0, step:1.d-5}, 8)
      fitpars.fixed = ~fit_parameters
      
      ;; Scale factor
      par[0] = max(measured_spectrum) * 2d0 / cont[0]
      if ~fitpars[0].fixed then begin
        fitpars[0].limited[*] = [1,0]
        fitpars[0].limits[*]  = [0.0d0, 0.0d0]
      endif
      
      ;; Line shift (satlas-obs)
      if n_elements(value_shift) gt 0 then begin
        par[1] = value_shift
      endif
      if ~fitpars[1].fixed then begin
        fitpars[1].limited[*] = [1,1]
        fitpars[1].limits[*]  = [-1.0,1.0]
      endif
      
      ;; Pref. shift
      if n_elements(value_prshift) gt 0 then begin
        par[2] = value_prshift
      endif
      if ~fitpars[2].fixed then begin
        fitpars[2].limited[*] = [1,1]
        fitpars[2].limits[*]  = [-3.0d0,+3.0d0]
      endif
      
      ;; Pref. FWHM
      if n_elements(value_fwhm) ne 0 then begin
        par[3] = value_fwhm
      endif
      if ~fitpars[3].fixed then begin
        fitpars[3].limited[*] = [1,1]
        fitpars[3].limits[*]  = par[3] + [-0.5, 0.5] 
      endif
      
      ;; Prefilter number of cavities)
      if n_elements(value_ncav) ne 0 then begin
        par[4] = value_ncav
      endif
      if ~fitpars[4].fixed then begin
        fitpars[4].limited[*] = [1,1]
        fitpars[4].limits[*]  = [2.0d0, 3.5d0]
      endif
    
      ;; Asymmetry term 1
      if ~fitpars[5].fixed then begin
        fitpars[5].limited[*] = [1,1]
        fitpars[5].limits[*]  = [-1.d0, 1.d0]
        par[5] = 0.01d0
      endif else begin
        par[5] = 0.0d0
      endelse
      
      ;; Asymmetry term 2
      if ~fitpars[6].fixed then begin
        fitpars[6].limited[*] = [1,1]
        fitpars[6].limits[*] = [-1.d0, 1.d0]
        par[6] = 0.01d0
      endif else begin
        par[6] = 0.0d0
      endelse
      
      ;; Wavelength stretch
      if n_elements(value_stretch) ne 0 then begin
        par[7] = value_stretch
      endif
      if ~fitpars[7].fixed then begin
        fitpars[7].limited[*] = [1,1]
        fitpars[7].limits[*]  = [0.9d0, 1.1d0]
      endif
      
      ;; Now call mpfit
      par = mpfit('red_prefilterfit', par, xtol=1.e-4, functar=dat, parinfo=fitpars, ERRMSG=errmsg)
      prefilter = red_prefilter(par, dat.lambda, dat.pref) ; <------ cwl!?

      fit_fix = replicate('Fit', 8)
      for i = 0, 7 do if fitpars[i].fixed then fit_fix[i] = 'Fix'
      
      print, inam + ' : p[0] -> ', par[0], ' '+fit_fix[0]+' (scale factor)'
      print, inam + ' : p[1] -> ', par[1], ' '+fit_fix[1]+' (solar atlas shift)'
      print, inam + ' : p[2] -> ', par[2], ' '+fit_fix[2]+' (prefilter shift)'
      print, inam + ' : p[3] -> ', par[3], ' '+fit_fix[3]+' (prefilter FWHM)'
      print, inam + ' : p[4] -> ', par[4], ' '+fit_fix[4]+' (prefilter number of cavities)'
      print, inam + ' : p[5] -> ', par[5], ' '+fit_fix[5]+' (asymmetry term 1)'            
      print, inam + ' : p[6] -> ', par[6], ' '+fit_fix[6]+' (asymmetry term 2)'            
      print, inam + ' : p[7] -> ', par[7], ' '+fit_fix[7]+' (wavelength stretch)'          


      ;; save curve
      
      prf = {wav:measured_lambda $
             , pref:prefilter $
             , spec:measured_spectrum $
             , wbint:wbint $
             , reg:upref[ipref] $
             , fitpars:par $
             , fts_model:interpol(atlas_spectrum_convolved, atlas_lambda+par[1], measured_lambda)*prefilter $
             , units:units $
             , time_avg:mean(time_avgs) $
             , xposure:xposure $
            }

      cgwindow
      colors = ['blue', 'red', 'black']
      lines = [0, 2, 0]
      psyms = [16, -3, -3]
      prefilter_plot = red_prefilter(par, atlas_lambda+par[1], dat.pref) 
      mx = max([measured_spectrum $
                , atlas_spectrum_convolved*prefilter_plot $
                , prefilter_plot/par[0] * max(measured_spectrum) $
               ]) * 1.05
      
      ;; Plot measured spectrum
      cgplot, /add, measured_lambda/10., measured_spectrum, line = lines[0], color = colors[0] $
              , xtitle = '$\lambda$ / 1 nm', psym = psyms[0], yrange = [0, mx] $
              , title = camNB + ' ' + upref[ipref]
      ;; Plot atlas spectrum times prefilter profile
      cgplot,/add,/over,(atlas_lambda+par[1])/10,atlas_spectrum_convolved*prefilter_plot   $
             , color = colors[1], line = lines[1], psym = psyms[1]
      ;; Plot prefilter profile
      cgplot, /add, /over,(atlas_lambda+par[1])/10, prefilter_plot/par[0] * max(measured_spectrum) $
              , color = colors[2], line = lines[2], psym = psyms[2]
      
      cglegend, /add, align = 3, /data $
                , location = [!x.crange[0] + (!x.crange[1]-!x.crange[0])*0.1, mean(!y.crange)*.02] $
                , title = ['obs scan'], color = colors[0], psym = psyms[0], length = 0.0
      cglegend, /add, align = 5, /data, location = [mean(!x.crange), mean(!y.crange)*.02] $
                , title = ['filtered spectrum'], line = lines[1], color = colors[1], length = 0.05
      cglegend, /add, align = 2, /data $
                , location = [!x.crange[1] - (!x.crange[1]-!x.crange[0])*0.01, mean(!y.crange)*.02] $
                , title = ['fitted prefilter'], line = lines[2], color = colors[2], length = 0.05


      
      cgcontrol, output = self.out_dir + '/prefilter_fits/chromis_'+upref[ipref]+'_prefilter.pdf'
      
    endif else begin

      y1 = interpol(atlas_spectrum, atlas_lambda, measured_lambda)
      prefilter = [measured_spectrum/atlas_spectrum_convolved]
      prf = {wav:measured_lambda $
             , pref:prefilter $
             , spec:spectrum $
             , wbint:wbint $
             , reg:upref[ipref] $
             , fitpars:prefilter $
             , fts_model:y1 $
             , units:units $
             , time_avg:mean(time_avgs) $
             , xposure:xposure $
            }

    endelse
    
    save, file=self.out_dir + '/prefilter_fits/chromis_'+upref[ipref]+'_prefilter.idlsave', prf
    
  endfor                        ; ipref
  
  
end<|MERGE_RESOLUTION|>--- conflicted
+++ resolved
@@ -187,17 +187,14 @@
                            , pref = pref_keyword $
                            , scan = scan $
                            , useflats = useflats $
-<<<<<<< HEAD
                            , pref = pref $
                            , time = time 
-=======
                            , value_fwhm = value_fwhm $
                            , value_ncav = value_ncav $
                            , value_parameters = value_parameters $
                            , value_prshift = value_prshift $
                            , value_shift = value_shift $
                            , value_stretch = value_stretch
->>>>>>> d132b2cd
 
   ;; Name of this method
   inam = red_subprogram(/low, calling = inam1)
