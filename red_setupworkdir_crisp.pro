--- conflicted
+++ resolved
@@ -55,14 +55,12 @@
 ;
 ;    2019-07-01 : MGL. New keyword old_dir.
 ;
-<<<<<<< HEAD
 ;    2019-02-11 : OA. New line "a -> make_periodic_filter". Change
 ;                 nref=30 for pinholecalib.
-=======
+;
 ;    2020-03-11 : MGL. Set direction in config file.
 ; 
 ;    2020-04-06 : MGL. Set rotation in config file.
->>>>>>> 9cf6c1b3
 ; 
 ;-
 pro red_setupworkdir_crisp, work_dir, root_dir, cfgfile, scriptfile, isodate $
