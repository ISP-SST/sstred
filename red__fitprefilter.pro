; docformat = 'rst'

;+
; 
; 
; :Categories:
;
;    CRISP pipeline
; 
; 
; :author:
; 
; 
; 
; 
; :returns:
; 
; 
; :Params:
; 
; 
; :Keywords:
; 
;    fixcav  : 
;   
;   
;   
;    w0  : 
;   
;   
;   
;    w1  : 
;   
;   
;   
;    pref  : 
;   
;   
;   
;    noasy  : 
;   
;   
;   
;    shift  : 
;   
;   
;   
; 
; 
; :history:
; 
;   2013-06-04 : Split from monolithic version of crispred.pro.
; 
;   2013-07-11 : MGL. Use red_satlas rather than satlas. Use
;                red_intepf rather than intepf.
; 
;   2013-08-27 : MGL. Added support for logging. Let the subprogram
;                find out its own name.
; 
; 
; 
;-
pro red::fitprefilter,  fixcav = fixcav, w0 = w0, w1 = w1, pref = pref, noasy = noasy, shift = shift, init=init, stretch=stretch, weight = weight

  ;; Name of this method
  inam = strlowcase((reverse((scope_traceback(/structure)).routine))[0])

  ;; Logging
  help, /obj, self, output = selfinfo 
  red_writelog, selfinfo = selfinfo

  ;; Load idlsave file with the results from fitgains_ng

  ;; file =  self.out_dir + '/flats/spectral_flats/' + cam + '.fit_results.sav'
  ;; file1 = self.out_dir + '/flats/spectral_flats/' + cam + '_flats.sav'
  ;; if(~file_test(file)) then begin
  ;;    print, inam + ' : ERROR, file not found -> ' + file
  ;;    return
  ;; endif
  ;; if(~file_test(file1)) then begin
  ;;    print, inam + ' : ERROR, file not found -> ' + file1
  ;;    return
  ;; endif
  
  files = file_search(self.out_dir + '/flats/spectral_flats/*.fit_results.sav', count=count)
  files1 = file_search(self.out_dir + '/flats/spectral_flats/*.flats.sav', count=count1)
  
  ;; Select file   
  stat = strarr(count)
  stat1 = strarr(count1)
  idd = intarr(count)
   
  for ii = 0, count-1 do stat[ii] = strjoin((strsplit(file_basename(files[ii]),'.',/extract))[0:1],'.')
  for ii = 0, count1-1 do stat1[ii] = strjoin((strsplit(file_basename(files1[ii]),'.',/extract))[0:1],'.')
   
  print, inam + ' : found valid states:'
  k =-1
  for ii = 0, count -1 do begin
     dum = where(stat1 eq stat[ii], cc)
     if(cc eq 0) then begin
        continue
     endif
     idd[ii] = dum
     k += 1
     print, ii,' -> ' + stat[ii]
  endfor
  idx = 0
  if(k gt 0) then read, idx, prompt = inam + ' : select state: '
  file = files[idx]
  file1 = files1[idd[idx]]
  cam = (strsplit(stat[idx],'.',/extract))[0]

  restore, file
  restore, file1
  fac = median(fit.pars[0,*,*])
  fit.yl *= fac
  if(~keyword_set(w0)) then w0 = 0
  if(~keyword_set(w1)) then w1 = n_elements(wav) - 1
  
  ;; Get prefilter
  prefs = (strsplit(file_basename(fit.oname[0]), '.',/extract))[1]
  print, inam + ' : Processing prefilter at ' + prefs
  dpr = double(prefs)

  ;; Load satlas
  red_satlas, min(fit.xl) + dpr - 1.0, max(fit.xl) + dpr + 1.0, xs, ys
  xs -= dpr
  
  ;; Get CRISP transmission profile
  fpi = red_get_fpi_par(line = prefs)
  dw = xs[1] - xs[0]
  np = long((max(xs) - min(xs)) / dw) - 2
  if(np/2*2 eq np) then np -= 1L
  tw = (dindgen(np) - np/2) * dw
  tr = red_get_fpi_trans(fpi, tw + fpi.w0, ecl = 0.0, ech = 0.0, erh = -0.01)

  dum = max(tr, p)
  cc = poly_fit(tw[p-1:p+1] * 100.d0, tr[p-1: p+1], 2, /double)
  off = -0.005d0 * cc[1] / cc[2]
  tr = red_get_fpi_trans(fpi, tw + fpi.w0 + off, ecl = 0.0, ech = 0.0, erh = -0.01)
  
  ;; Convolve Solar Atlas with the FPI transmission profile
  ys = red_convl(ys, tr, /usefft)
  
  ;; Pack variables for mpfit                                
  yl1 = red_intepf(fit.xl, fit.yl, wav[w0:w1])
<<<<<<< HEAD
  if(n_elements(weight) eq 0) then weight=dblarr(fit.yl)+1.0d0
=======
  if(n_elements(weight) eq 0) then weight=dblarr(n_elements(fit.yl))+1.0d0
>>>>>>> 5602ccc7
  
  mm = {xl:fit.xl, yl:fit.yl, wav:wav[w0:w1], yl1:yl1}
  functargs = {xs:xs, ys:ys, dpr:dpr, mm:mm, w:weight}
  
  ;; Init guess model
  pp = dblarr(8)
  if(n_elements(init) gt 0) then pp[0]=init else begin
     pp[0] = fac                ; Scale factor
     pp[1] = -0.5d0             ; Pref. shift
     pp[2] = 6.0d0              ; Pref. FWHM
     pp[3] = 2.d0               ; Pref. ncav
     pp[4] = -0.001d0           ; Line shift (satlas-obs)
     pp[5] = 0.0001d0
     pp[6] = 0.0001d0
     pp[7] = 1.0d0
  endelse

  fitpars = replicate({mpside:2, limited:[0,0], limits:[0.0d, 0.0d], fixed:0}, 8)
   
  fitpars[2].LIMITED = [1,1]
  fitpars[2].LIMITS = [1.d0, 10.2d0]
  pp[3] = 2.0d0
  fitpars[3].LIMITS = [1.4d0, 2.4d0]
  fitpars[3].LIMITED = [1,1]
  if(~keyword_set(stretch)) then fitpars[7].FIXED = 1B
  fitpars[6].fixed = 1

  If(keyword_set(fixcav)) then begin
     pp[3] = fixcav
     fitpars[3].fixed = 1
  endif
  If(keyword_set(noasy)) then begin
     fitpars[5].fixed = 1
     fitpars[6].fixed = 1
     pp[5] = 0.
     pp[6] = 0.
  endif
  if(keyword_set(shift)) then begin
     pp[4] = shift
  endif

  ;; Call mpfit
  pp = mpfit('red_fit_prefilter', pp, functargs = functargs, parinfo = fitpars, /quiet)
  dum = red_fit_prefilter(pp, xs = xs, ys = ys, dpr = dpr, mm = mm, pref = pref, w=weight)
   
  print, inam + ' : p[0] -> ', pp[0], ' (scale factor)'
  print, inam + ' : p[1] -> ', pp[1], ' (prefilter shift)'
  print, inam + ' : p[2] -> ', pp[2], ' (prefilter FWHM)'
  print, inam + ' : p[3] -> ', pp[3], ' (prefilter number of cavities)'
  print, inam + ' : p[4] -> ', pp[4], ' (solar atlas shift)'
  print, inam + ' : p[5] -> ', pp[5], ' (asymmetry term 1)'
  print, inam + ' : p[6] -> ', pp[6], ' (asymmetry term 2)'
  print, inam + ' : p[7] -> ', pp[7], ' (Wavelength stretch)'

   
  odir = self.out_dir + '/prefilter_fits/'
  file_mkdir, odir
   
  ofile = cam + '.'+prefs+'.prefilter.f0'
  print, inam + ' : saving prefilter to file -> ' + odir + ofile
  fzwrite, float(pref), odir + ofile, ' '
  ofile = cam + '.'+prefs+'.prefilter_wav.f0'
  fzwrite, float(mm.wav), odir + ofile, ' '
  
  ofile = cam + '.'+prefs+'.prefilter_pars.f0'
  print, inam + ' : saving fit-results to file -> ' + odir + ofile
  fzwrite, pp, odir + ofile, ' '
  
  return
end<|MERGE_RESOLUTION|>--- conflicted
+++ resolved
@@ -144,11 +144,8 @@
   
   ;; Pack variables for mpfit                                
   yl1 = red_intepf(fit.xl, fit.yl, wav[w0:w1])
-<<<<<<< HEAD
-  if(n_elements(weight) eq 0) then weight=dblarr(fit.yl)+1.0d0
-=======
+
   if(n_elements(weight) eq 0) then weight=dblarr(n_elements(fit.yl))+1.0d0
->>>>>>> 5602ccc7
   
   mm = {xl:fit.xl, yl:fit.yl, wav:wav[w0:w1], yl1:yl1}
   functargs = {xs:xs, ys:ys, dpr:dpr, mm:mm, w:weight}
