; docformat = 'rst'

;+
; Make FITS data cubes with momfbd-restored narrowband images, one
; scan per file.
; 
; :Categories:
;
;    SST pipeline
; 
; 
; :Author:
; 
;    Mats Löfdahl, Institute for Solar Physics
; 
; 
; :Params:
; 
;     dir : in, type=string
; 
;       The directory where the momfbd output is stored.
; 
; 
; :Keywords:
; 
;     clip : in, optional, type=array
;
;       Used to compute stretch vectors for the wideband alignment.
;
;     cmap_fwhm : in, optional, type=float, default=7
;   
;       FWHM in pixels of kernel used for smoothing the cavity map.
;
;    direction : in, optional, type=integer, default="from config file"
;
;      The relative orientation of reference cameras of different
;      instruments. Note that only if direction is set in the config
;      file will it be assumed to be correct when setting the CSYERR
;      FITS header keyword.
;
;     integer : in, optional, type=boolean
;
;       Store as integers instead of floats.
;
;     intensitycorrmethod : in, optional, type="string or boolean", default='fit'
;
;       Indicate whether to do intensity correction based on WB data
;       and with what method. See documentation for red::fitscube_intensitycorr.
;
;     limb_data : in, optional, type=boolean
;
;       Set for data where the limb is in the FOV. Disables autocrop.
;
;     noaligncont : in, optional, type=boolean
;
;       Do not do the align continuum to wideband step.
;
;     nocavitymap : in, optional, type=boolean
;
;       Do not add cavity maps to the WCS metadata.
;       no effect.)
;
;     odir : in, optional, type=string, detault='cubes_scan/'
;
;       The output directory.
;
;     overwrite : in, optional, type=boolean
;
;       Don't care if cube is already on disk, overwrite it
;       with a new version.
;
;     tile : in, optional, type=array
;
;       Used to compute stretch vectors for the wideband alignment. 
;
; 
; :History:
; 
;    2018-01-19 : MGL. First version, based on code from
;                 chromis::make_wb_cube and chromis::make_nb_cube.
; 
;    2018-01-30 : MGL. Add the corresponding wideband image in an
;                 image extension.
; 
;    2018-02-08 : MGL. Get logged diskpos (pig or turret) rather than
;                 just pig data.
; 
;    2018-05-08 : MGL. New keyword limb_data. 
; 
;    2019-08-26 : MGL. Do integerization, statistics calculations, and
;                 WB intensity correction by calling subprograms. 
; 
;    2020-01-15 : MGL. New keywords intensitycorr and odir. 
; 
;    2020-01-19 : MGL. Rename keyword intensitycorr to
;                 intensitycorrmethod. 
; 
;    2020-04-03 : MGL. New keywords direction and norotation.
; 
;    2020-04-27 : MGL. New keyword rotation.
;
;    2020-10-01 : JdlCR. Use the new rotation/de-stretch routines.
;                 Added nthreads and nearest keywords
; 
;    2020-10-28 : MGL. Remove statistics calculations.
;
;-
pro chromis::make_scan_cube, dir $
                             , autocrop = autocrop $
                             , clip = clip $
                             , cmap_fwhm = cmap_fwhm $
                             , crop = crop $
                             , direction = direction $
                             , integer = integer $
                             , intensitycorrmethod = intensitycorrmethod $
                             , interactive = interactive $
                             , limb_data = limb_data $
                             , noaligncont = noaligncont $
                             , nocavitymap = nocavitymap $
                             , norotation = norotation $
                             , odir = odir $
                             , overwrite = overwrite $
                             , rotation = rotation $
                             , scannos = scannos $
                             , tile = tile $
                             , nearest = nearest $
                             , nthreads = nthreads $
                             , subtract_meanang = subtract_meanang 
                    
  
  ;; Name of this method
  inam = red_subprogram(/low, calling = inam1)

  if n_elements(direction) eq 0 then direction = self.direction
  if n_elements(rotation)  eq 0 then rotation  = self.rotation
                             
  ;; Temporarily disable cavity maps by default, can still be be
  ;; written (experimentally) with explicit nocavitymap=0.
  if n_elements(nocavitymap) eq 0 then nocavitymap = 1
  
  ;; Make prpara
  red_make_prpara, prpara, dir
  red_make_prpara, prpara, autocrop
  red_make_prpara, prpara, clip
  red_make_prpara, prpara, crop     
  red_make_prpara, prpara, direction
  red_make_prpara, prpara, integer  
  red_make_prpara, prpara, intensitycorrmethod  
  red_make_prpara, prpara, interactive
  red_make_prpara, prpara, noaligncont 
  red_make_prpara, prpara, nocavitymap  
  red_make_prpara, prpara, norotation       
  red_make_prpara, prpara, overwrite
  red_make_prpara, prpara, rotation       
  red_make_prpara, prpara, tile

  ;; Default keywords
  if n_elements(cmap_fwhm) eq 0 then fwhm = 7.0
  if n_elements(clip) eq 0 then clip = [8, 10,  5,  2,  1  ]
  if n_elements(tile) eq 0 then tile = [8, 16, 32, 64, 128]

  if keyword_set(limb_data) then autocrop = 0

  ;; Output directory
  if(n_elements(odir) eq 0) then odir = self.out_dir + '/cubes_scan/' 

  
  ;; We do currently not correct for the small scale cavity map in
  ;; CHROMIS data. (We should get this from earlier meta data!)
  remove_smallscale = 0       

  ;; Camera/detector identification
  self->getdetectors
  wbindx     = where(strmatch(*self.cameras,'Chromis-W'))
  wbcamera   = (*self.cameras)[wbindx[0]]
  wbdetector = (*self.detectors)[wbindx[0]]
  nbindx     = where(strmatch(*self.cameras,'Chromis-N')) 
  nbcamera   = (*self.cameras)[nbindx[0]]
  nbdetector = (*self.detectors)[nbindx[0]]
  ;; Should be generalized to multiple NB cameras if CHROMIS gets
  ;; polarimetry. We don't need to identify any PD cameras for
  ;; restored data.

  ;; Get metadata from logfiles
  red_logdata, self.isodate, time_r0, r0 = metadata_r0
  red_logdata, self.isodate, time_pointing, diskpos = metadata_pointing, rsun = rsun


  ;; Search for restored images
  case self.filetype of
    'ANA': extension = '.f0'
    'MOMFBD': extension = '.momfbd'
    'FITS': extension = '.fits'
  endcase
  if n_elements(scannos) gt 0 then begin
    files = file_search(dir + '*_'+string(scannos, format = '(i05)')+'_*'+extension, count = Nfiles)      
    if Nfiles eq 0 then begin
      print
      print, inam+' : No momfbd output for scan(s) '+strjoin(scannos, ',')+' found in '+dir
      return
    endif
  endif else begin
    files = file_search(dir + '*'+extension, count = Nfiles)      
    if Nfiles eq 0 then begin
      print
      print, inam+' : No momfbd output found in '+dir
      return
    endif
  endelse
  
  self -> extractstates, files, states
  ;; files & states -> all files in directory

  
  ;; We have no special state (or absence of state) to identify the
  ;; global WB images but we do know that their exposure times are
  ;; much larger than the ones corresponding to the individual NB
  ;; states.
  windx = where(states.EXPOSURE gt mean(states.EXPOSURE)*1.5)
  wstates = states[windx]
  wfiles = files[windx]
  ;; wfiles & wstates -> all global WB files in directory

;  Nscans = n_elements(windx)

  ;; Some info common to all scans
  prefilter = wstates[0].prefilter
  wbghdr = red_readhead(wfiles[0])
  datestamp = fxpar(wbghdr, 'STARTOBS')
  timestamp = (strsplit(datestamp, 'T', /extract))[1]

  red_fitspar_getdates, wbghdr $
                        , date_beg = date_beg $
                        , date_end = date_end $
                        , date_avg = date_avg $
                        , count_avg = hasdateavg $
                        , comment_avg = comment_avg
  
  if hasdateavg then begin
    date_avg_split = strsplit(date_avg, 'T', /extract, count = Nsplit)
    ddate = date_avg_split[0]
    if Nsplit gt 1 then time = date_avg_split[1] else undefine, time
  endif else undefine, ddate, time

  ;; Derotation angle
  if keyword_set(subtract_meanang) then ang = 0.0d0 $
  else ang = (red_lp_angles(time, ddate[0], /from_log, offset_angle = rotation))[0]
  
  ;; Get a subset of the available scans, either through the scannos
  ;; keyword or by a selection dialogue.
  if ~(n_elements(scannos) gt 0 && scannos eq '*') then begin
    if n_elements(scannos) gt 0 then begin
      ;; Selected a subset through the scannos keyword
      uscans = red_expandrange(scannos)
      match2, uscans, wstates.scannumber, scanindx
      if max(scanindx eq -1) eq 1 then begin
        print, inam + ' : You asked for scans ' + scannos + '. However, scans ' $
               + red_collapserange(uscans[where(scanindx eq -1)], ld = '', rd = '') $
               + ' are not available.'
        print, 'Please change the scannos keyword to a subset of ' $
               + red_collapserange(wstates.scannumber, ld = '', rd = '') $
               + ' and try again.'
        retall
      endif
      Nscans = n_elements(scanindx)
    endif else begin
      ;; Selection dialogue
      selectionlist = strtrim(wstates[uniq(wstates.scannumber, sort(wstates.scannumber))].scannumber, 2)
      tmp = red_select_subset(selectionlist $
                              , qstring = inam + ' : Select scans:' $
                              , count = Nscans, indx = scanindx)
    endelse
    wstates = wstates[scanindx]
    wfiles  = wfiles[scanindx]
  endif
  uscans = wstates.scannumber

  ;; wfiles & wstates -> selected and existing global WB files in
  ;; directory. Also uscans is the scans to process and Nscans is the
  ;; number of such scans.



  ;; Establish the FOV, perhaps based on the selected wb files.
  red_bad_subfield_crop, wfiles, crop, autocrop = autocrop,  interactive = interactive
;  hdr = red_readhead(wfiles[0])
  im_dim = fxpar(wbghdr, 'NAXIS*')
  if max(direction eq [1, 3, 4, 6]) eq 1 then begin
    ;; X and Y switched
    y0 = crop[0]
    y1 = im_dim[0]-1 - crop[1]
    x0 = crop[2]
    x1 = im_dim[1]-1 - crop[3]
  endif else begin
    x0 = crop[0]
    x1 = im_dim[0]-1 - crop[1]
    y0 = crop[2]
    y1 = im_dim[1]-1 - crop[3]
  endelse
  Nx = x1 - x0 + 1
  Ny = y1 - y0 + 1
  

  
  ;; Now let's limit the files & states arrays to only the
  ;; scans to process.
  self -> selectfiles, files = files, states = states $
                       , scan = uscans, sel = pindx
  files = files[pindx]
  states = states[pindx]

  ;; files & states -> existing files of selected scans in directory.

  
  ;; Select the nb and wb "per tuning files" by excluding the global
  ;; WB images
  self -> selectfiles, files = files, states = states $
                       , cam = wbcamera, ustat = '' $
                       , sel = wbgindx $
;                       , count = Nscans $
                       , complement = complement, Ncomplement = Ncomplement
  ;; We have no special state (or absence of state) to identify
  ;; the global WB images but we do know that their exposure times
  ;; are much larger than the ones corresponding to the individual
  ;; NB states.
  wbindx = where(states.exposure gt mean(states.exposure)*1.5 $
                 , complement = complement, Ncomplement = Ncomplement) 
  ;; All the per-tuning files and states
  pertuningfiles = files[complement]
  pertuningstates = states[complement]

  ;; pertuningfiles & pertuningstates -> existing files of selected
  ;; scans in directory, excluding the global WB images.

  
    
    
  ;; Continuum alignment only done for Ca II scans (so far). H beta is
  ;; not as wide so should be OK.
  if prefilter eq '3950' && ~keyword_set(noaligncont) then begin
    
    ;; Get wavelength-variable shifts based on continuum vs wideband
    ;; alignment.
    
    aligndir = self.out_dir + '/align/' + timestamp $
               + '/' + prefilter + '/'
    
    nname = aligndir+'scan_numbers.fz'
    sname = aligndir+'continuum_shifts_smoothed.fz'
    
    if ~file_test(nname) || ~file_test(sname) then begin
      print, inam + ' : At least one file missing for aligncont option:'
      print, nname
      print, sname
      retall
    endif
    
    ;; Read the shifts for the continuum images
    align_scannumbers = f0(nname)
    align_shifts = f0(sname)

    ;; Check that we have alignment for all scan numbers
    match2, uscans, align_scannumbers, suba, subb
    missing_indx = where(suba eq -1, Nmissing)
    if Nmissing gt 0 then begin
      print, inam+' : Alignment missing for these scan numbers:'
      print, uscans[missing_indx]
      print, inam+' : Please rerun a -> align_continuum'
      retall
    endif
    
    ;; Select align shifts for the relevant scan numbers.
    nb_shifts = fltarr(2, Nscans)
<<<<<<< HEAD
    ;;nb_shifts[0, *] = align_shifts[0, suba]
   ;; nb_shifts[1, *] = align_shifts[1, suba]
=======
    ;; The align_shifts are measured with direction=0 so we need to
    ;; take direction into account when interpreting the shifts.
>>>>>>> 80825b63
    case direction of
      0 : begin                 ; ( x, y)
        nb_shifts[0, *] =  align_shifts[0, suba]
        nb_shifts[1, *] =  align_shifts[1, suba]
      end
      1 : begin                 ; (-y, x)
        nb_shifts[0, *] = -align_shifts[1, suba]
        nb_shifts[1, *] =  align_shifts[0, suba]
      end
      2 : begin                 ; (-x,-y)
        nb_shifts[0, *] = -align_shifts[0, suba]
        nb_shifts[1, *] = -align_shifts[1, suba]
      end
      3 : begin                 ; ( y,-x)
        nb_shifts[0, *] =  align_shifts[1, suba]
        nb_shifts[1, *] = -align_shifts[0, suba]
      end
      4 : begin                 ; ( y, x)
        nb_shifts[0, *] = align_shifts[1, suba]
        nb_shifts[1, *] = align_shifts[0, suba]
      end
      5 : begin                 ; (-x, y)
        nb_shifts[0, *] = -align_shifts[0, suba]
        nb_shifts[1, *] =  align_shifts[1, suba]
      end
      6 : begin                 ; (-y,-x)
        nb_shifts[0, *] = -align_shifts[1, suba]
        nb_shifts[1, *] = -align_shifts[0, suba]
      end
      7 : begin                 ; ( x,-y)
        nb_shifts[0, *] =  align_shifts[0, suba]
        nb_shifts[1, *] = -align_shifts[1, suba]
      end
      else : stop
    endcase
<<<<<<< HEAD
=======
 
>>>>>>> 80825b63
;    ;; Use interpolation to get the shifts for the selected scans.
;    nb_shifts = fltarr(2, Nscans)
;    for iscan=0L, Nscans-1 do begin
;      pos = where(align_scannumbers eq uscans[iscan], cccc)
;      if cccc eq 1 then nb_shifts[*, iscan] = align_shifts[*, pos] else begin
;        nb_shifts[0, *] = interpol([reform(align_shifts[0, *])] $
;                                   , [float(align_scannumbers)], [float(uscans)])
;        nb_shifts[1, *] = interpol([reform(align_shifts[1, *])] $
;                                   , [float(align_scannumbers)], [float(uscans)])
;      endelse
;    endfor
    pos = where(~finite(nb_shifts), cccc)
    if cccc gt 0 then nb_shifts[pos] = 0
  endif

  
  for iscan = 0L, Nscans-1 do begin
    
    ;; This is the loop in which the cubes are written.
    
    ;; Make output file name
    midpart = prefilter + '_' + datestamp + '_scan=' $ 
              + strtrim(uscans[iscan], 2)
    ofile = 'nb_'+midpart+'_corrected.fits'
    filename = odir+ofile

    ;; Already done?
    if file_test(filename) then begin
      if keyword_set(overwrite) then begin
        print, 'Overwriting existing data cube:'
        print, filename
      endif else begin
        print, 'This data cube exists already:'
        print, filename
        continue
      endelse
    endif

    ;; Make the directory if needed.
    file_mkdir, odir

    ;; Unique tuning states, sorted by wavelength
    utunindx = uniq(pertuningstates.fpi_state, sort(pertuningstates.fpi_state))
    Ntuning = n_elements(utunindx)
    sortindx = sort(pertuningstates[utunindx].tun_wavelength)
    ufpi_states = pertuningstates[utunindx[sortindx]].fpi_state
    utunwavelength = pertuningstates[utunindx[sortindx]].tun_wavelength

    wav = utunwavelength
    my_prefilters = pertuningstates[utunindx[sortindx]].prefilter

    ;; Unique nb prefilters
    unbprefindx = uniq(pertuningstates[utunindx].prefilter, sort(pertuningstates[utunindx].prefilter))
    Nnbprefs = n_elements(unbprefindx)
    unbprefs = pertuningstates[utunindx[unbprefindx]].prefilter
;  unbprefsref = dblarr(Nnbprefs)
;
;  for inbpref = 0L, Nnbprefs-1 do begin
;    ;; This is the reference point of the fine tuning for this prefilter:
;    unbprefsref[inbpref] = double((strsplit(pertuningstates[utunindx[unbprefindx[inbpref]]].tuning $
;                                            , '_', /extract))[0])
;  endfor                        ; inbpref
;  
;  unbprefsref *= 1e-10          ; [m]



    ;; Load prefilters
    for inbpref = 0L, Nnbprefs-1 do begin
      pfile = self.out_dir + '/prefilter_fits/chromis_'+unbprefs[inbpref]+'_prefilter.idlsave'
      if ~file_test(pfile) then begin
        print, inam + ' : prefilter file not found: '+pfile
        return
      endif
      
      restore, pfile            ; Restores variable prf which is a struct
      idxpref = where(my_prefilters eq unbprefs[inbpref], count)
      
      if inbpref eq 0 then begin
        units = prf.units
      endif else begin
        if units ne prf.units then begin
          print, inam + ' : Units in ' + pfile + ' do not match those in earlier read files.'
          print, inam + ' : Please rerun the prefilterfit step for these data.'
          retall
        endif
      endelse

      if count eq 1 then begin
        red_append, prefilter_curve, prf.pref
        red_append, prefilter_wav, prf.wav
        red_append, prefilter_wb, prf.wbint
      endif else begin
        me = median(prf.wav)
        red_append, prefilter_curve, red_intepf(prf.wav-me, prf.pref, wav[idxpref]*1.d10-me)
        red_append, prefilter_wav, wav[idxpref]*1.d10
        red_append, prefilter_wb, replicate(prf.wbint, count)
      endelse
      
    endfor                      ; inbpref

    rpref = 1.d0/prefilter_curve

    ;; Set up for collecting time and wavelength data
    tbeg_array     = dblarr(Ntuning)   ; Time beginning for state
    tend_array     = dblarr(Ntuning)   ; Time end for state
    tavg_array     = dblarr(Ntuning)   ; Time average for state
    date_beg_array = strarr(Ntuning)   ; DATE-BEG for state
    date_end_array = strarr(Ntuning)   ; DATE-END for state
    date_avg_array = strarr(Ntuning)   ; DATE-AVG for state
    exp_array      = fltarr(Ntuning)   ; Total exposure time
    sexp_array     = fltarr(Ntuning)   ; Single exposure time
    nsum_array     = lonarr(Ntuning)   ; Number of summed exposures

    wcs = replicate({  wave:dblarr(2,2) $
                       , hplt:dblarr(2,2) $
                       , hpln:dblarr(2,2) $
                       , time:dblarr(2,2) $
                    }, Ntuning)

;    ;; Per-tuning files, wb and nb, only for selected scan
;    self -> selectfiles, files = pertuningfiles, states = pertuningstates $
;                         , scan = uscans[iscan] $
;                         , cam = wbcamera $
;                         , sel = wbindx, count = Nwb
;    wbstates = pertuningstates[wbindx]
;    wbfiles = pertuningfiles[wbindx]
;    self -> selectfiles, files = pertuningfiles, states = pertuningstates $
;                         , scan = uscans[iscan] $
;                         , cam = nbcamera $
;                         , sel = nbindx, count = Nnb
;    nbstates = pertuningstates[nbindx]
;    nbfiles = pertuningfiles[nbindx]

    ;; The NB files in this scan, sorted in tuning wavelength order.
    self -> selectfiles, files = pertuningfiles, states = pertuningstates $
                         , cam = nbcamera, scan = uscans[iscan] $
                         , sel = scan_nbindx, count = Nnb
    scan_nbfiles = pertuningfiles[scan_nbindx]
    scan_nbstates = pertuningstates[scan_nbindx]
    sortindx = sort(scan_nbstates.tun_wavelength)
    scan_nbfiles = scan_nbfiles[sortindx]
    scan_nbstates = scan_nbstates[sortindx]

    ;; The WB files in this scan, sorted as the NB files
    self -> selectfiles, files = pertuningfiles, states = pertuningstates $
                         , cam = wbcamera, scan = uscans[iscan] $
                         , sel = scan_wbindx, count = Nwb
    scan_wbfiles = pertuningfiles[scan_wbindx]
    scan_wbstates = pertuningstates[scan_wbindx]
    match2, scan_nbstates.fpi_state, scan_wbstates.fpi_state, sortindx
    scan_wbfiles = scan_wbfiles[sortindx]
    scan_wbstates = scan_wbstates[sortindx]

    
    ;; Do WB stretch correction?
    if Nwb eq Nnb then wbstretchcorr = 1B else wbstretchcorr = 0B

    nbhdr = red_readhead(scan_nbfiles[0]) ; Use for main header
    
    ;; Make FITS header for the NB cube
    hdr = nbhdr                 ; Start with the NB cube header
    red_fitsaddkeyword, hdr, 'BITPIX', -32

    ;; Add info about this step
    prstep = 'CONCATENATION,SPATIAL-ALIGNMENT,DESTRETCHING'
    self -> headerinfo_addstep, hdr $
                                , prstep = prstep $
                                , prpara = prpara $
                                , prproc = inam
    
    self -> headerinfo_addstep, hdr $
                                , prstep = 'CALIBRATION-INTENSITY-SPECTRAL' $
                                , prpara = prpara $
                                , prref = ['Hamburg FTS spectral atlas (Neckel 1999)' $
                                           , 'Calibration data from '+red_timestring(prf.time_avg, n = 0)] $
                                , prproc = inam

    ;; Read global WB file to use as reference when destretching
    ;; per-tuning wb files and then the corresponding nb files.
    wbim = (red_readdata(wfiles[iscan], head = wbhdr, direction = direction))[x0:x1, y0:y1]

    Nstokes = 1
    if ~keyword_set(norotation) then begin
      ff = [abs(ang),0,0,0,0,0]
      wbim_rot = red_rotation(wbim, ang, full = ff)
      dims = [size(wbim_rot, /dim), Ntuning, Nstokes, 1] 
    endif else dims = [size(wbim, /dim), Ntuning, Nstokes, 1] 
    
    ;; Add info to headers
    red_fitsaddkeyword, anchor = anchor, hdr, 'BUNIT', units, 'Units in array'
    red_fitsaddkeyword, anchor = anchor, hdr, 'BTYPE', 'Intensity', 'Type of data in array'

    ;; Initialize fits file, set up for writing the data part.
    self -> fitscube_initialize, filename, hdr, lun, fileassoc, dims 
    
    if prefilter eq '3950' and ~keyword_set(noaligncont) then begin
      ;; Interpolate to get the shifts for all wavelengths for
      ;; this scan.

      icont = where(scan_nbstates.prefilter eq '3999')
      xshifts = interpol([0., nb_shifts[0, iscan]] $
                         , [scan_wbstates[icont].tun_wavelength $
                            , scan_nbstates[icont].tun_wavelength]*1e7 $
                         , scan_nbstates.tun_wavelength*1e7)
      yshifts = interpol([0., nb_shifts[1, iscan]] $
                         , [scan_wbstates[icont].tun_wavelength $
                            , scan_nbstates[icont].tun_wavelength]*1e7 $
                         , scan_nbstates.tun_wavelength*1e7)
    endif

;    tscl = mean(prefilter_wb)   ;/ wcTMEAN[iscan]
;    tscl = 1.
    
    for ituning = 0L, Ntuning - 1 do begin 

;      state = ufpi_states[ituning]


      red_progressbar, ituning, Ntuning $
                       , /predict $
                       , 'Processing scan=' + strtrim(uscans[iscan], 2) 
        
      ;; Collect info about this frame here.
      
      nbhead = red_readhead(scan_nbfiles[ituning])

      ;; DATE-??? keywords
      red_fitspar_getdates, nbhead $
                            , date_beg = date_beg $
                            , date_end = date_end $
                            , date_avg = date_avg
      date_beg_array[ituning] = date_beg
      date_end_array[ituning] = date_end
      date_avg_array[ituning] = date_avg
      tbeg_array[ituning] = red_time2double((strsplit(date_beg,'T',/extract))[1])
      tend_array[ituning] = red_time2double((strsplit(date_end,'T',/extract))[1])
      tavg_array[ituning] = red_time2double((strsplit(date_avg,'T',/extract))[1])

      ;; Wavelength and time
      wcs[ituning, 0].wave = scan_nbstates[ituning].tun_wavelength*1d9
      wcs[ituning, 0].time = tavg_array[ituning, 0]

      ;; Exposure time
      exp_array[ituning]  = fxpar(nbhead, 'XPOSURE')
      sexp_array[ituning] = fxpar(nbhead, 'TEXPOSUR')
      nsum_array[ituning] = fxpar(nbhead, 'NSUMEXP')
      
      ;; Get destretch to anchor camera (residual seeing)
      if wbstretchcorr then begin
        wwi = (red_readdata(scan_wbfiles[ituning] $
                            , direction = direction))[x0:x1, y0:y1]
        grid1 = red_dsgridnest(wbim, wwi, tile, clip)
      endif

      ;; Read image, apply prefilter curve and temporal scaling
      nbim = (red_readdata(scan_nbfiles[ituning] $
                           , direction = direction))[x0:x1, y0:y1] * rpref[ituning] ;* tscl

      if prefilter eq '3950' and ~keyword_set(noaligncont) then begin
        ;; Apply alignment to compensate for time-variable chromatic
        ;; aberrations.
        ;;nbim = red_shift_sub(nbim, -xshifts[ituning], -yshifts[ituning])
        xshift = -xshifts[ituning]
        yshift = -yshifts[ituning]
      endif else begin
        xshift = 0.0
        yshift = 0.0
      endelse

      
      ;; Apply destretch to anchor camera and prefilter correction
      if wbstretchcorr then begin
        ;;nbim = red_stretch_linear(temporary(nbim), grid1, nthreads=nthreads, nearest = nearest)
        nbim = red_rotation(temporary(nbim), ang, xshift, yshift, full = ff, stretch_grid = grid1, nthreads = nthreads, nearest = nearest)
      endif else begin
        nbim = red_rotation(temporary(nbim), ang, xshift, yshift, full = ff, nthreads = nthreads, nearest = nearest)
      endelse       

        
      self -> fitscube_addframe, fileassoc $
                                 , temporary(nbim) $
                                 , ituning = ituning
      
    endfor                      ; ituning

    
    ;; Get pointing at center of FOV for the different tunings.
    red_wcs_hpl_coords, tavg_array, metadata_pointing, time_pointing $
                        , hpln, hplt
 
    ;; The narrowband cube is aligned to the global wideband image
    ;; which means all narrowband scan positions are aligned to each
    ;; other. So use the median of the coordinates for the different
    ;; tunings.
    hpln = median(hpln)
    hplt = median(hplt)
 
    ;; But what we want to tabulate is the pointing in the corners of
    ;; the FOV. Assume hpln and hplt are the coordinates of the center
    ;; of the FOV.
    wcs.hpln[0, 0, *, *] = hpln - double(self.image_scale) * (Nx-1)/2.d
    wcs.hpln[1, 0, *, *] = hpln + double(self.image_scale) * (Nx-1)/2.d
    wcs.hpln[0, 1, *, *] = hpln - double(self.image_scale) * (Nx-1)/2.d
    wcs.hpln[1, 1, *, *] = hpln + double(self.image_scale) * (Nx-1)/2.d
    
    wcs.hplt[0, 0, *, *] = hplt - double(self.image_scale) * (Ny-1)/2.d
    wcs.hplt[1, 0, *, *] = hplt - double(self.image_scale) * (Ny-1)/2.d
    wcs.hplt[0, 1, *, *] = hplt + double(self.image_scale) * (Ny-1)/2.d
    wcs.hplt[1, 1, *, *] = hplt + double(self.image_scale) * (Ny-1)/2.d

    ;; Close fits file 
    self -> fitscube_finish, lun, wcs = wcs, direction = direction

    ;; Add cavity maps as WAVE distortions 
    if ~keyword_set(nocavitymap) then begin

      pindx = where(scan_nbstates.prefilter ne '3999') ; No cavity map for the Ca II H continuum
      pindx = pindx[uniq(scan_nbstates[pindx].prefilter, sort(scan_nbstates[pindx].prefilter))]
      cprefs = scan_nbstates[pindx].prefilter
      Ncprefs = n_elements(cprefs)
      
      for icprefs = 0, Ncprefs-1 do begin

        cfile = self.out_dir + 'flats/spectral_flats/' $
                + strjoin([scan_nbstates[pindx[icprefs]].detector $
                           , scan_nbstates[pindx[icprefs]].cam_settings $
                           , cprefs[icprefs] $
                           , 'fit_results.sav'] $
                          , '_')

        if ~file_test(cfile) then begin
          print, inam + ' : Error, calibration file not found -> '+cfile
          print, 'Please run the fitprefilter for '+cprefs[icprefs]+' or continue without'
          print, 'cavity map for '+cprefs[icprefs]
          stop
        endif
        restore, cfile               ; The cavity map is in a struct called "fit". 
        cmap = reform(fit.pars[1,*,*]) ; Unit is [Angstrom]
        cmap /= 10.                    ; Make it [nm]
        fit = 0B                       ; Don't need the fit struct anymore.
        
        if keyword_set(remove_smallscale) then begin
          ;; If the small scale is already corrected, then include only the
          ;; low-resolution component in the metadata. The blurring kernel
          ;; should match how the low resolution component was removed when
          ;; making flats.
          npix = 30             ; Can we get this parameter from earlier headers?
          cpsf = red_get_psf(npix*2-1,npix*2-1,double(npix),double(npix))
          cpsf /= total(cpsf, /double)
          cmap = red_convolve(temporary(cmap), cpsf)
          cmap1 = cmap
        endif else begin
          ;; If the small scale is not already corrected, then we still want
          ;; to blur the cavity map slightly.
          npsf = round(fwhm * 7.)
          if((npsf/2)*2 eq npsf) then npsf += 1L
          psf = red_get_psf(npsf, npsf, fwhm, fwhm)
          psf /= total(psf, /double)
          ;; Leave the orignal cmap alone, we might need it later.
          cmap1 = red_convolve(cmap, psf)
        endelse
        
        ;; Read the output of the pinhole calibrations so we can do the same
        ;; to the cavity maps as was done to the raw data in the momfbd
        ;; step. This output is in a struct "alignments" in the save file
        ;; 'calib/alignments.sav'
        restore,'calib/alignments.sav'
        ;; Should be based on state1 or state2 in the struct? make_cmaps
        ;; says "just pick one close to continuum (last state?)".
        indx = where(scan_nbstates[pindx[icprefs]].prefilter eq alignments.state2.prefilter, Nalign)
        case Nalign of
          0    : stop           ; Should not happen!
          1    : amap = invert(      alignments[indx].map           )
          else : amap = invert( mean(alignments[indx].map, dim = 3) )
        endcase
        cmap1 = rdx_img_project(amap, cmap1) ; Apply the geometrical mapping
        cmap1 = red_rotate(cmap1, direction)
        cmap1 = cmap1[x0:x1,y0:y1] ; Clip to the selected FOV

        stop
        ;; Write cmap(s) to the cube
        red_fitscube_addcmap, filename $
                              , reform(red_rotation(cmap1,ang,full=ff, nthreads=nthreads, nearest=nearest),[dims[0:1],1,1,1]) $
                              ;;, reform(cmap1, Nx, Ny, 1, 1, 1) $
                              , cmap_number = icprefs+1 $
                              , prefilter = cprefs[icprefs] $
                              , indx = where(scan_nbstates.prefilter eq cprefs[icprefs])

      endfor                    ; icprefs
      
    endif

    ;; Add some variable keywords
    self -> fitscube_addvarkeyword, filename, 'DATE-BEG', date_beg_array $
                                    , comment = 'Beginning of observation' $
                                    , keyword_value = self.isodate + 'T' + red_timestring(min(tbeg_array)) $
                                    , axis_numbers = [3] 

    self -> fitscube_addvarkeyword, filename, 'DATE-END', date_end_array $
                                    , comment = 'End time of observation' $
                                    , keyword_value = self.isodate + 'T' + red_timestring(max(tend_array)) $
                                    , axis_numbers = [3] 
    self -> fitscube_addvarkeyword, filename, 'DATE-AVG', date_avg_array $
                                    , comment = 'Average time of observation' $
                                    , keyword_value = self.isodate + 'T' + red_timestring(mean(tavg_array)) $
                                    , axis_numbers = [3] 
    
    tindx_r0 = where(time_r0 ge min(tavg_array) and time_r0 le max(tavg_array), Nt)
    if Nt gt 0 then begin
      self -> fitscube_addvarkeyword, filename, 'ATMOS_R0' $
                                      , metadata_r0[*, tindx_r0] $
                                      , comment = 'Atmospheric coherence length' $
                                      , tunit = 'm' $
                                      , extra_coordinate1 = [24, 8] $                ; WFS subfield sizes 
                                      , extra_labels      = ['WFSZ'] $               ; Axis labels for metadata_r0
                                      , extra_names       = ['WFS subfield size'] $  ; Axis names for metadata_r0
                                      , extra_units       = ['pix'] $                ; Axis units for metadata_r0
                                      , keyword_value = mean(metadata_r0[1, tindx_r0]) $
                                      , time_coordinate = time_r0[tindx_r0] $
                                      , time_unit       = 's'
    endif

    self -> fitscube_addvarkeyword, filename $
                                    , 'XPOSURE', comment = 'Summed exposure times' $
                                    , tunit = 's' $
                                    , exp_array, keyword_value = mean(exp_array) $
                                    , axis_numbers = [3] 

    self -> fitscube_addvarkeyword, filename $
                                    , 'TEXPOSUR', comment = '[s] Single-exposure time' $
                                    , tunit = 's' $
                                    , sexp_array, keyword_value = mean(sexp_array) $
                                    , axis_numbers = [3] 

    self -> fitscube_addvarkeyword, filename $
                                    , 'NSUMEXP', comment = 'Number of summed exposures' $
                                    , nsum_array, keyword_value = mean(nsum_array) $
                                    , axis_numbers = [3]

    
    ;; Include the global WB image as an image extension
    ehdr=wbhdr
    fxaddpar, ehdr, 'XTENSION', 'IMAGE'
    sxdelpar, ehdr, 'SIMPLE'
    if keyword_set(norotation) then begin
      check_fits, wbim, ehdr, /update
    endif else begin
      check_fits, wbim_rot, ehdr, /update
    endelse
    fxaddpar, ehdr, 'DATE', red_timestamp(/utc, /iso)
    anchor = 'DATE'
    red_fitsaddkeyword, anchor = anchor, ehdr, 'EXTNAME', 'WBIMAGE', 'Wideband image'
    red_fitsaddkeyword, anchor = anchor, ehdr, 'PCOUNT', 0
    red_fitsaddkeyword, anchor = anchor, ehdr, 'GCOUNT', 1
;    if keyword_set(norotation) then begin
;      writefits, filename, wbim * tscl, ehdr, /append
;    endif else begin
;      writefits, filename, wbim_rot * tscl, ehdr, /append
;    endelse
    if keyword_set(norotation) then begin
      writefits, filename, wbim, ehdr, /append
    endif else begin
      writefits, filename, wbim_rot, ehdr, /append
    endelse
    
    ;; Correct intensity with respect to solar elevation and
    ;; exposure time.
<<<<<<< HEAD
    self -> fitscube_intensitycorr, filename, intensitycorrmethod  = intensitycorrmethod
=======
    self -> fitscube_intensitycorr, filename, intensitycorrmethod = intensitycorrmethod
>>>>>>> 80825b63
    
    if keyword_set(integer) then begin
      ;; Convert to integers
      self -> fitscube_integer, filename $
                                , /delete $
                                , outname = outname $
                                , overwrite = overwrite
      filename = outname
    endif
    
    ;; Done with this scan.
    print, inam + ' : Narrowband scan cube stored in:'
    print, filename

  endfor                        ; iscan

  
end
<|MERGE_RESOLUTION|>--- conflicted
+++ resolved
@@ -1,910 +1,900 @@
-; docformat = 'rst'
-
-;+
-; Make FITS data cubes with momfbd-restored narrowband images, one
-; scan per file.
-; 
-; :Categories:
-;
-;    SST pipeline
-; 
-; 
-; :Author:
-; 
-;    Mats Löfdahl, Institute for Solar Physics
-; 
-; 
-; :Params:
-; 
-;     dir : in, type=string
-; 
-;       The directory where the momfbd output is stored.
-; 
-; 
-; :Keywords:
-; 
-;     clip : in, optional, type=array
-;
-;       Used to compute stretch vectors for the wideband alignment.
-;
-;     cmap_fwhm : in, optional, type=float, default=7
-;   
-;       FWHM in pixels of kernel used for smoothing the cavity map.
-;
-;    direction : in, optional, type=integer, default="from config file"
-;
-;      The relative orientation of reference cameras of different
-;      instruments. Note that only if direction is set in the config
-;      file will it be assumed to be correct when setting the CSYERR
-;      FITS header keyword.
-;
-;     integer : in, optional, type=boolean
-;
-;       Store as integers instead of floats.
-;
-;     intensitycorrmethod : in, optional, type="string or boolean", default='fit'
-;
-;       Indicate whether to do intensity correction based on WB data
-;       and with what method. See documentation for red::fitscube_intensitycorr.
-;
-;     limb_data : in, optional, type=boolean
-;
-;       Set for data where the limb is in the FOV. Disables autocrop.
-;
-;     noaligncont : in, optional, type=boolean
-;
-;       Do not do the align continuum to wideband step.
-;
-;     nocavitymap : in, optional, type=boolean
-;
-;       Do not add cavity maps to the WCS metadata.
-;       no effect.)
-;
-;     odir : in, optional, type=string, detault='cubes_scan/'
-;
-;       The output directory.
-;
-;     overwrite : in, optional, type=boolean
-;
-;       Don't care if cube is already on disk, overwrite it
-;       with a new version.
-;
-;     tile : in, optional, type=array
-;
-;       Used to compute stretch vectors for the wideband alignment. 
-;
-; 
-; :History:
-; 
-;    2018-01-19 : MGL. First version, based on code from
-;                 chromis::make_wb_cube and chromis::make_nb_cube.
-; 
-;    2018-01-30 : MGL. Add the corresponding wideband image in an
-;                 image extension.
-; 
-;    2018-02-08 : MGL. Get logged diskpos (pig or turret) rather than
-;                 just pig data.
-; 
-;    2018-05-08 : MGL. New keyword limb_data. 
-; 
-;    2019-08-26 : MGL. Do integerization, statistics calculations, and
-;                 WB intensity correction by calling subprograms. 
-; 
-;    2020-01-15 : MGL. New keywords intensitycorr and odir. 
-; 
-;    2020-01-19 : MGL. Rename keyword intensitycorr to
-;                 intensitycorrmethod. 
-; 
-;    2020-04-03 : MGL. New keywords direction and norotation.
-; 
-;    2020-04-27 : MGL. New keyword rotation.
-;
-;    2020-10-01 : JdlCR. Use the new rotation/de-stretch routines.
-;                 Added nthreads and nearest keywords
-; 
-;    2020-10-28 : MGL. Remove statistics calculations.
-;
-;-
-pro chromis::make_scan_cube, dir $
-                             , autocrop = autocrop $
-                             , clip = clip $
-                             , cmap_fwhm = cmap_fwhm $
-                             , crop = crop $
-                             , direction = direction $
-                             , integer = integer $
-                             , intensitycorrmethod = intensitycorrmethod $
-                             , interactive = interactive $
-                             , limb_data = limb_data $
-                             , noaligncont = noaligncont $
-                             , nocavitymap = nocavitymap $
-                             , norotation = norotation $
-                             , odir = odir $
-                             , overwrite = overwrite $
-                             , rotation = rotation $
-                             , scannos = scannos $
-                             , tile = tile $
-                             , nearest = nearest $
-                             , nthreads = nthreads $
-                             , subtract_meanang = subtract_meanang 
-                    
-  
-  ;; Name of this method
-  inam = red_subprogram(/low, calling = inam1)
-
-  if n_elements(direction) eq 0 then direction = self.direction
-  if n_elements(rotation)  eq 0 then rotation  = self.rotation
-                             
-  ;; Temporarily disable cavity maps by default, can still be be
-  ;; written (experimentally) with explicit nocavitymap=0.
-  if n_elements(nocavitymap) eq 0 then nocavitymap = 1
-  
-  ;; Make prpara
-  red_make_prpara, prpara, dir
-  red_make_prpara, prpara, autocrop
-  red_make_prpara, prpara, clip
-  red_make_prpara, prpara, crop     
-  red_make_prpara, prpara, direction
-  red_make_prpara, prpara, integer  
-  red_make_prpara, prpara, intensitycorrmethod  
-  red_make_prpara, prpara, interactive
-  red_make_prpara, prpara, noaligncont 
-  red_make_prpara, prpara, nocavitymap  
-  red_make_prpara, prpara, norotation       
-  red_make_prpara, prpara, overwrite
-  red_make_prpara, prpara, rotation       
-  red_make_prpara, prpara, tile
-
-  ;; Default keywords
-  if n_elements(cmap_fwhm) eq 0 then fwhm = 7.0
-  if n_elements(clip) eq 0 then clip = [8, 10,  5,  2,  1  ]
-  if n_elements(tile) eq 0 then tile = [8, 16, 32, 64, 128]
-
-  if keyword_set(limb_data) then autocrop = 0
-
-  ;; Output directory
-  if(n_elements(odir) eq 0) then odir = self.out_dir + '/cubes_scan/' 
-
-  
-  ;; We do currently not correct for the small scale cavity map in
-  ;; CHROMIS data. (We should get this from earlier meta data!)
-  remove_smallscale = 0       
-
-  ;; Camera/detector identification
-  self->getdetectors
-  wbindx     = where(strmatch(*self.cameras,'Chromis-W'))
-  wbcamera   = (*self.cameras)[wbindx[0]]
-  wbdetector = (*self.detectors)[wbindx[0]]
-  nbindx     = where(strmatch(*self.cameras,'Chromis-N')) 
-  nbcamera   = (*self.cameras)[nbindx[0]]
-  nbdetector = (*self.detectors)[nbindx[0]]
-  ;; Should be generalized to multiple NB cameras if CHROMIS gets
-  ;; polarimetry. We don't need to identify any PD cameras for
-  ;; restored data.
-
-  ;; Get metadata from logfiles
-  red_logdata, self.isodate, time_r0, r0 = metadata_r0
-  red_logdata, self.isodate, time_pointing, diskpos = metadata_pointing, rsun = rsun
-
-
-  ;; Search for restored images
-  case self.filetype of
-    'ANA': extension = '.f0'
-    'MOMFBD': extension = '.momfbd'
-    'FITS': extension = '.fits'
-  endcase
-  if n_elements(scannos) gt 0 then begin
-    files = file_search(dir + '*_'+string(scannos, format = '(i05)')+'_*'+extension, count = Nfiles)      
-    if Nfiles eq 0 then begin
-      print
-      print, inam+' : No momfbd output for scan(s) '+strjoin(scannos, ',')+' found in '+dir
-      return
-    endif
-  endif else begin
-    files = file_search(dir + '*'+extension, count = Nfiles)      
-    if Nfiles eq 0 then begin
-      print
-      print, inam+' : No momfbd output found in '+dir
-      return
-    endif
-  endelse
-  
-  self -> extractstates, files, states
-  ;; files & states -> all files in directory
-
-  
-  ;; We have no special state (or absence of state) to identify the
-  ;; global WB images but we do know that their exposure times are
-  ;; much larger than the ones corresponding to the individual NB
-  ;; states.
-  windx = where(states.EXPOSURE gt mean(states.EXPOSURE)*1.5)
-  wstates = states[windx]
-  wfiles = files[windx]
-  ;; wfiles & wstates -> all global WB files in directory
-
-;  Nscans = n_elements(windx)
-
-  ;; Some info common to all scans
-  prefilter = wstates[0].prefilter
-  wbghdr = red_readhead(wfiles[0])
-  datestamp = fxpar(wbghdr, 'STARTOBS')
-  timestamp = (strsplit(datestamp, 'T', /extract))[1]
-
-  red_fitspar_getdates, wbghdr $
-                        , date_beg = date_beg $
-                        , date_end = date_end $
-                        , date_avg = date_avg $
-                        , count_avg = hasdateavg $
-                        , comment_avg = comment_avg
-  
-  if hasdateavg then begin
-    date_avg_split = strsplit(date_avg, 'T', /extract, count = Nsplit)
-    ddate = date_avg_split[0]
-    if Nsplit gt 1 then time = date_avg_split[1] else undefine, time
-  endif else undefine, ddate, time
-
-  ;; Derotation angle
-  if keyword_set(subtract_meanang) then ang = 0.0d0 $
-  else ang = (red_lp_angles(time, ddate[0], /from_log, offset_angle = rotation))[0]
-  
-  ;; Get a subset of the available scans, either through the scannos
-  ;; keyword or by a selection dialogue.
-  if ~(n_elements(scannos) gt 0 && scannos eq '*') then begin
-    if n_elements(scannos) gt 0 then begin
-      ;; Selected a subset through the scannos keyword
-      uscans = red_expandrange(scannos)
-      match2, uscans, wstates.scannumber, scanindx
-      if max(scanindx eq -1) eq 1 then begin
-        print, inam + ' : You asked for scans ' + scannos + '. However, scans ' $
-               + red_collapserange(uscans[where(scanindx eq -1)], ld = '', rd = '') $
-               + ' are not available.'
-        print, 'Please change the scannos keyword to a subset of ' $
-               + red_collapserange(wstates.scannumber, ld = '', rd = '') $
-               + ' and try again.'
-        retall
-      endif
-      Nscans = n_elements(scanindx)
-    endif else begin
-      ;; Selection dialogue
-      selectionlist = strtrim(wstates[uniq(wstates.scannumber, sort(wstates.scannumber))].scannumber, 2)
-      tmp = red_select_subset(selectionlist $
-                              , qstring = inam + ' : Select scans:' $
-                              , count = Nscans, indx = scanindx)
-    endelse
-    wstates = wstates[scanindx]
-    wfiles  = wfiles[scanindx]
-  endif
-  uscans = wstates.scannumber
-
-  ;; wfiles & wstates -> selected and existing global WB files in
-  ;; directory. Also uscans is the scans to process and Nscans is the
-  ;; number of such scans.
-
-
-
-  ;; Establish the FOV, perhaps based on the selected wb files.
-  red_bad_subfield_crop, wfiles, crop, autocrop = autocrop,  interactive = interactive
-;  hdr = red_readhead(wfiles[0])
-  im_dim = fxpar(wbghdr, 'NAXIS*')
-  if max(direction eq [1, 3, 4, 6]) eq 1 then begin
-    ;; X and Y switched
-    y0 = crop[0]
-    y1 = im_dim[0]-1 - crop[1]
-    x0 = crop[2]
-    x1 = im_dim[1]-1 - crop[3]
-  endif else begin
-    x0 = crop[0]
-    x1 = im_dim[0]-1 - crop[1]
-    y0 = crop[2]
-    y1 = im_dim[1]-1 - crop[3]
-  endelse
-  Nx = x1 - x0 + 1
-  Ny = y1 - y0 + 1
-  
-
-  
-  ;; Now let's limit the files & states arrays to only the
-  ;; scans to process.
-  self -> selectfiles, files = files, states = states $
-                       , scan = uscans, sel = pindx
-  files = files[pindx]
-  states = states[pindx]
-
-  ;; files & states -> existing files of selected scans in directory.
-
-  
-  ;; Select the nb and wb "per tuning files" by excluding the global
-  ;; WB images
-  self -> selectfiles, files = files, states = states $
-                       , cam = wbcamera, ustat = '' $
-                       , sel = wbgindx $
-;                       , count = Nscans $
-                       , complement = complement, Ncomplement = Ncomplement
-  ;; We have no special state (or absence of state) to identify
-  ;; the global WB images but we do know that their exposure times
-  ;; are much larger than the ones corresponding to the individual
-  ;; NB states.
-  wbindx = where(states.exposure gt mean(states.exposure)*1.5 $
-                 , complement = complement, Ncomplement = Ncomplement) 
-  ;; All the per-tuning files and states
-  pertuningfiles = files[complement]
-  pertuningstates = states[complement]
-
-  ;; pertuningfiles & pertuningstates -> existing files of selected
-  ;; scans in directory, excluding the global WB images.
-
-  
-    
-    
-  ;; Continuum alignment only done for Ca II scans (so far). H beta is
-  ;; not as wide so should be OK.
-  if prefilter eq '3950' && ~keyword_set(noaligncont) then begin
-    
-    ;; Get wavelength-variable shifts based on continuum vs wideband
-    ;; alignment.
-    
-    aligndir = self.out_dir + '/align/' + timestamp $
-               + '/' + prefilter + '/'
-    
-    nname = aligndir+'scan_numbers.fz'
-    sname = aligndir+'continuum_shifts_smoothed.fz'
-    
-    if ~file_test(nname) || ~file_test(sname) then begin
-      print, inam + ' : At least one file missing for aligncont option:'
-      print, nname
-      print, sname
-      retall
-    endif
-    
-    ;; Read the shifts for the continuum images
-    align_scannumbers = f0(nname)
-    align_shifts = f0(sname)
-
-    ;; Check that we have alignment for all scan numbers
-    match2, uscans, align_scannumbers, suba, subb
-    missing_indx = where(suba eq -1, Nmissing)
-    if Nmissing gt 0 then begin
-      print, inam+' : Alignment missing for these scan numbers:'
-      print, uscans[missing_indx]
-      print, inam+' : Please rerun a -> align_continuum'
-      retall
-    endif
-    
-    ;; Select align shifts for the relevant scan numbers.
-    nb_shifts = fltarr(2, Nscans)
-<<<<<<< HEAD
-    ;;nb_shifts[0, *] = align_shifts[0, suba]
-   ;; nb_shifts[1, *] = align_shifts[1, suba]
-=======
-    ;; The align_shifts are measured with direction=0 so we need to
-    ;; take direction into account when interpreting the shifts.
->>>>>>> 80825b63
-    case direction of
-      0 : begin                 ; ( x, y)
-        nb_shifts[0, *] =  align_shifts[0, suba]
-        nb_shifts[1, *] =  align_shifts[1, suba]
-      end
-      1 : begin                 ; (-y, x)
-        nb_shifts[0, *] = -align_shifts[1, suba]
-        nb_shifts[1, *] =  align_shifts[0, suba]
-      end
-      2 : begin                 ; (-x,-y)
-        nb_shifts[0, *] = -align_shifts[0, suba]
-        nb_shifts[1, *] = -align_shifts[1, suba]
-      end
-      3 : begin                 ; ( y,-x)
-        nb_shifts[0, *] =  align_shifts[1, suba]
-        nb_shifts[1, *] = -align_shifts[0, suba]
-      end
-      4 : begin                 ; ( y, x)
-        nb_shifts[0, *] = align_shifts[1, suba]
-        nb_shifts[1, *] = align_shifts[0, suba]
-      end
-      5 : begin                 ; (-x, y)
-        nb_shifts[0, *] = -align_shifts[0, suba]
-        nb_shifts[1, *] =  align_shifts[1, suba]
-      end
-      6 : begin                 ; (-y,-x)
-        nb_shifts[0, *] = -align_shifts[1, suba]
-        nb_shifts[1, *] = -align_shifts[0, suba]
-      end
-      7 : begin                 ; ( x,-y)
-        nb_shifts[0, *] =  align_shifts[0, suba]
-        nb_shifts[1, *] = -align_shifts[1, suba]
-      end
-      else : stop
-    endcase
-<<<<<<< HEAD
-=======
- 
->>>>>>> 80825b63
-;    ;; Use interpolation to get the shifts for the selected scans.
-;    nb_shifts = fltarr(2, Nscans)
-;    for iscan=0L, Nscans-1 do begin
-;      pos = where(align_scannumbers eq uscans[iscan], cccc)
-;      if cccc eq 1 then nb_shifts[*, iscan] = align_shifts[*, pos] else begin
-;        nb_shifts[0, *] = interpol([reform(align_shifts[0, *])] $
-;                                   , [float(align_scannumbers)], [float(uscans)])
-;        nb_shifts[1, *] = interpol([reform(align_shifts[1, *])] $
-;                                   , [float(align_scannumbers)], [float(uscans)])
-;      endelse
-;    endfor
-    pos = where(~finite(nb_shifts), cccc)
-    if cccc gt 0 then nb_shifts[pos] = 0
-  endif
-
-  
-  for iscan = 0L, Nscans-1 do begin
-    
-    ;; This is the loop in which the cubes are written.
-    
-    ;; Make output file name
-    midpart = prefilter + '_' + datestamp + '_scan=' $ 
-              + strtrim(uscans[iscan], 2)
-    ofile = 'nb_'+midpart+'_corrected.fits'
-    filename = odir+ofile
-
-    ;; Already done?
-    if file_test(filename) then begin
-      if keyword_set(overwrite) then begin
-        print, 'Overwriting existing data cube:'
-        print, filename
-      endif else begin
-        print, 'This data cube exists already:'
-        print, filename
-        continue
-      endelse
-    endif
-
-    ;; Make the directory if needed.
-    file_mkdir, odir
-
-    ;; Unique tuning states, sorted by wavelength
-    utunindx = uniq(pertuningstates.fpi_state, sort(pertuningstates.fpi_state))
-    Ntuning = n_elements(utunindx)
-    sortindx = sort(pertuningstates[utunindx].tun_wavelength)
-    ufpi_states = pertuningstates[utunindx[sortindx]].fpi_state
-    utunwavelength = pertuningstates[utunindx[sortindx]].tun_wavelength
-
-    wav = utunwavelength
-    my_prefilters = pertuningstates[utunindx[sortindx]].prefilter
-
-    ;; Unique nb prefilters
-    unbprefindx = uniq(pertuningstates[utunindx].prefilter, sort(pertuningstates[utunindx].prefilter))
-    Nnbprefs = n_elements(unbprefindx)
-    unbprefs = pertuningstates[utunindx[unbprefindx]].prefilter
-;  unbprefsref = dblarr(Nnbprefs)
-;
-;  for inbpref = 0L, Nnbprefs-1 do begin
-;    ;; This is the reference point of the fine tuning for this prefilter:
-;    unbprefsref[inbpref] = double((strsplit(pertuningstates[utunindx[unbprefindx[inbpref]]].tuning $
-;                                            , '_', /extract))[0])
-;  endfor                        ; inbpref
-;  
-;  unbprefsref *= 1e-10          ; [m]
-
-
-
-    ;; Load prefilters
-    for inbpref = 0L, Nnbprefs-1 do begin
-      pfile = self.out_dir + '/prefilter_fits/chromis_'+unbprefs[inbpref]+'_prefilter.idlsave'
-      if ~file_test(pfile) then begin
-        print, inam + ' : prefilter file not found: '+pfile
-        return
-      endif
-      
-      restore, pfile            ; Restores variable prf which is a struct
-      idxpref = where(my_prefilters eq unbprefs[inbpref], count)
-      
-      if inbpref eq 0 then begin
-        units = prf.units
-      endif else begin
-        if units ne prf.units then begin
-          print, inam + ' : Units in ' + pfile + ' do not match those in earlier read files.'
-          print, inam + ' : Please rerun the prefilterfit step for these data.'
-          retall
-        endif
-      endelse
-
-      if count eq 1 then begin
-        red_append, prefilter_curve, prf.pref
-        red_append, prefilter_wav, prf.wav
-        red_append, prefilter_wb, prf.wbint
-      endif else begin
-        me = median(prf.wav)
-        red_append, prefilter_curve, red_intepf(prf.wav-me, prf.pref, wav[idxpref]*1.d10-me)
-        red_append, prefilter_wav, wav[idxpref]*1.d10
-        red_append, prefilter_wb, replicate(prf.wbint, count)
-      endelse
-      
-    endfor                      ; inbpref
-
-    rpref = 1.d0/prefilter_curve
-
-    ;; Set up for collecting time and wavelength data
-    tbeg_array     = dblarr(Ntuning)   ; Time beginning for state
-    tend_array     = dblarr(Ntuning)   ; Time end for state
-    tavg_array     = dblarr(Ntuning)   ; Time average for state
-    date_beg_array = strarr(Ntuning)   ; DATE-BEG for state
-    date_end_array = strarr(Ntuning)   ; DATE-END for state
-    date_avg_array = strarr(Ntuning)   ; DATE-AVG for state
-    exp_array      = fltarr(Ntuning)   ; Total exposure time
-    sexp_array     = fltarr(Ntuning)   ; Single exposure time
-    nsum_array     = lonarr(Ntuning)   ; Number of summed exposures
-
-    wcs = replicate({  wave:dblarr(2,2) $
-                       , hplt:dblarr(2,2) $
-                       , hpln:dblarr(2,2) $
-                       , time:dblarr(2,2) $
-                    }, Ntuning)
-
-;    ;; Per-tuning files, wb and nb, only for selected scan
-;    self -> selectfiles, files = pertuningfiles, states = pertuningstates $
-;                         , scan = uscans[iscan] $
-;                         , cam = wbcamera $
-;                         , sel = wbindx, count = Nwb
-;    wbstates = pertuningstates[wbindx]
-;    wbfiles = pertuningfiles[wbindx]
-;    self -> selectfiles, files = pertuningfiles, states = pertuningstates $
-;                         , scan = uscans[iscan] $
-;                         , cam = nbcamera $
-;                         , sel = nbindx, count = Nnb
-;    nbstates = pertuningstates[nbindx]
-;    nbfiles = pertuningfiles[nbindx]
-
-    ;; The NB files in this scan, sorted in tuning wavelength order.
-    self -> selectfiles, files = pertuningfiles, states = pertuningstates $
-                         , cam = nbcamera, scan = uscans[iscan] $
-                         , sel = scan_nbindx, count = Nnb
-    scan_nbfiles = pertuningfiles[scan_nbindx]
-    scan_nbstates = pertuningstates[scan_nbindx]
-    sortindx = sort(scan_nbstates.tun_wavelength)
-    scan_nbfiles = scan_nbfiles[sortindx]
-    scan_nbstates = scan_nbstates[sortindx]
-
-    ;; The WB files in this scan, sorted as the NB files
-    self -> selectfiles, files = pertuningfiles, states = pertuningstates $
-                         , cam = wbcamera, scan = uscans[iscan] $
-                         , sel = scan_wbindx, count = Nwb
-    scan_wbfiles = pertuningfiles[scan_wbindx]
-    scan_wbstates = pertuningstates[scan_wbindx]
-    match2, scan_nbstates.fpi_state, scan_wbstates.fpi_state, sortindx
-    scan_wbfiles = scan_wbfiles[sortindx]
-    scan_wbstates = scan_wbstates[sortindx]
-
-    
-    ;; Do WB stretch correction?
-    if Nwb eq Nnb then wbstretchcorr = 1B else wbstretchcorr = 0B
-
-    nbhdr = red_readhead(scan_nbfiles[0]) ; Use for main header
-    
-    ;; Make FITS header for the NB cube
-    hdr = nbhdr                 ; Start with the NB cube header
-    red_fitsaddkeyword, hdr, 'BITPIX', -32
-
-    ;; Add info about this step
-    prstep = 'CONCATENATION,SPATIAL-ALIGNMENT,DESTRETCHING'
-    self -> headerinfo_addstep, hdr $
-                                , prstep = prstep $
-                                , prpara = prpara $
-                                , prproc = inam
-    
-    self -> headerinfo_addstep, hdr $
-                                , prstep = 'CALIBRATION-INTENSITY-SPECTRAL' $
-                                , prpara = prpara $
-                                , prref = ['Hamburg FTS spectral atlas (Neckel 1999)' $
-                                           , 'Calibration data from '+red_timestring(prf.time_avg, n = 0)] $
-                                , prproc = inam
-
-    ;; Read global WB file to use as reference when destretching
-    ;; per-tuning wb files and then the corresponding nb files.
-    wbim = (red_readdata(wfiles[iscan], head = wbhdr, direction = direction))[x0:x1, y0:y1]
-
-    Nstokes = 1
-    if ~keyword_set(norotation) then begin
-      ff = [abs(ang),0,0,0,0,0]
-      wbim_rot = red_rotation(wbim, ang, full = ff)
-      dims = [size(wbim_rot, /dim), Ntuning, Nstokes, 1] 
-    endif else dims = [size(wbim, /dim), Ntuning, Nstokes, 1] 
-    
-    ;; Add info to headers
-    red_fitsaddkeyword, anchor = anchor, hdr, 'BUNIT', units, 'Units in array'
-    red_fitsaddkeyword, anchor = anchor, hdr, 'BTYPE', 'Intensity', 'Type of data in array'
-
-    ;; Initialize fits file, set up for writing the data part.
-    self -> fitscube_initialize, filename, hdr, lun, fileassoc, dims 
-    
-    if prefilter eq '3950' and ~keyword_set(noaligncont) then begin
-      ;; Interpolate to get the shifts for all wavelengths for
-      ;; this scan.
-
-      icont = where(scan_nbstates.prefilter eq '3999')
-      xshifts = interpol([0., nb_shifts[0, iscan]] $
-                         , [scan_wbstates[icont].tun_wavelength $
-                            , scan_nbstates[icont].tun_wavelength]*1e7 $
-                         , scan_nbstates.tun_wavelength*1e7)
-      yshifts = interpol([0., nb_shifts[1, iscan]] $
-                         , [scan_wbstates[icont].tun_wavelength $
-                            , scan_nbstates[icont].tun_wavelength]*1e7 $
-                         , scan_nbstates.tun_wavelength*1e7)
-    endif
-
-;    tscl = mean(prefilter_wb)   ;/ wcTMEAN[iscan]
-;    tscl = 1.
-    
-    for ituning = 0L, Ntuning - 1 do begin 
-
-;      state = ufpi_states[ituning]
-
-
-      red_progressbar, ituning, Ntuning $
-                       , /predict $
-                       , 'Processing scan=' + strtrim(uscans[iscan], 2) 
-        
-      ;; Collect info about this frame here.
-      
-      nbhead = red_readhead(scan_nbfiles[ituning])
-
-      ;; DATE-??? keywords
-      red_fitspar_getdates, nbhead $
-                            , date_beg = date_beg $
-                            , date_end = date_end $
-                            , date_avg = date_avg
-      date_beg_array[ituning] = date_beg
-      date_end_array[ituning] = date_end
-      date_avg_array[ituning] = date_avg
-      tbeg_array[ituning] = red_time2double((strsplit(date_beg,'T',/extract))[1])
-      tend_array[ituning] = red_time2double((strsplit(date_end,'T',/extract))[1])
-      tavg_array[ituning] = red_time2double((strsplit(date_avg,'T',/extract))[1])
-
-      ;; Wavelength and time
-      wcs[ituning, 0].wave = scan_nbstates[ituning].tun_wavelength*1d9
-      wcs[ituning, 0].time = tavg_array[ituning, 0]
-
-      ;; Exposure time
-      exp_array[ituning]  = fxpar(nbhead, 'XPOSURE')
-      sexp_array[ituning] = fxpar(nbhead, 'TEXPOSUR')
-      nsum_array[ituning] = fxpar(nbhead, 'NSUMEXP')
-      
-      ;; Get destretch to anchor camera (residual seeing)
-      if wbstretchcorr then begin
-        wwi = (red_readdata(scan_wbfiles[ituning] $
-                            , direction = direction))[x0:x1, y0:y1]
-        grid1 = red_dsgridnest(wbim, wwi, tile, clip)
-      endif
-
-      ;; Read image, apply prefilter curve and temporal scaling
-      nbim = (red_readdata(scan_nbfiles[ituning] $
-                           , direction = direction))[x0:x1, y0:y1] * rpref[ituning] ;* tscl
-
-      if prefilter eq '3950' and ~keyword_set(noaligncont) then begin
-        ;; Apply alignment to compensate for time-variable chromatic
-        ;; aberrations.
-        ;;nbim = red_shift_sub(nbim, -xshifts[ituning], -yshifts[ituning])
-        xshift = -xshifts[ituning]
-        yshift = -yshifts[ituning]
-      endif else begin
-        xshift = 0.0
-        yshift = 0.0
-      endelse
-
-      
-      ;; Apply destretch to anchor camera and prefilter correction
-      if wbstretchcorr then begin
-        ;;nbim = red_stretch_linear(temporary(nbim), grid1, nthreads=nthreads, nearest = nearest)
-        nbim = red_rotation(temporary(nbim), ang, xshift, yshift, full = ff, stretch_grid = grid1, nthreads = nthreads, nearest = nearest)
-      endif else begin
-        nbim = red_rotation(temporary(nbim), ang, xshift, yshift, full = ff, nthreads = nthreads, nearest = nearest)
-      endelse       
-
-        
-      self -> fitscube_addframe, fileassoc $
-                                 , temporary(nbim) $
-                                 , ituning = ituning
-      
-    endfor                      ; ituning
-
-    
-    ;; Get pointing at center of FOV for the different tunings.
-    red_wcs_hpl_coords, tavg_array, metadata_pointing, time_pointing $
-                        , hpln, hplt
- 
-    ;; The narrowband cube is aligned to the global wideband image
-    ;; which means all narrowband scan positions are aligned to each
-    ;; other. So use the median of the coordinates for the different
-    ;; tunings.
-    hpln = median(hpln)
-    hplt = median(hplt)
- 
-    ;; But what we want to tabulate is the pointing in the corners of
-    ;; the FOV. Assume hpln and hplt are the coordinates of the center
-    ;; of the FOV.
-    wcs.hpln[0, 0, *, *] = hpln - double(self.image_scale) * (Nx-1)/2.d
-    wcs.hpln[1, 0, *, *] = hpln + double(self.image_scale) * (Nx-1)/2.d
-    wcs.hpln[0, 1, *, *] = hpln - double(self.image_scale) * (Nx-1)/2.d
-    wcs.hpln[1, 1, *, *] = hpln + double(self.image_scale) * (Nx-1)/2.d
-    
-    wcs.hplt[0, 0, *, *] = hplt - double(self.image_scale) * (Ny-1)/2.d
-    wcs.hplt[1, 0, *, *] = hplt - double(self.image_scale) * (Ny-1)/2.d
-    wcs.hplt[0, 1, *, *] = hplt + double(self.image_scale) * (Ny-1)/2.d
-    wcs.hplt[1, 1, *, *] = hplt + double(self.image_scale) * (Ny-1)/2.d
-
-    ;; Close fits file 
-    self -> fitscube_finish, lun, wcs = wcs, direction = direction
-
-    ;; Add cavity maps as WAVE distortions 
-    if ~keyword_set(nocavitymap) then begin
-
-      pindx = where(scan_nbstates.prefilter ne '3999') ; No cavity map for the Ca II H continuum
-      pindx = pindx[uniq(scan_nbstates[pindx].prefilter, sort(scan_nbstates[pindx].prefilter))]
-      cprefs = scan_nbstates[pindx].prefilter
-      Ncprefs = n_elements(cprefs)
-      
-      for icprefs = 0, Ncprefs-1 do begin
-
-        cfile = self.out_dir + 'flats/spectral_flats/' $
-                + strjoin([scan_nbstates[pindx[icprefs]].detector $
-                           , scan_nbstates[pindx[icprefs]].cam_settings $
-                           , cprefs[icprefs] $
-                           , 'fit_results.sav'] $
-                          , '_')
-
-        if ~file_test(cfile) then begin
-          print, inam + ' : Error, calibration file not found -> '+cfile
-          print, 'Please run the fitprefilter for '+cprefs[icprefs]+' or continue without'
-          print, 'cavity map for '+cprefs[icprefs]
-          stop
-        endif
-        restore, cfile               ; The cavity map is in a struct called "fit". 
-        cmap = reform(fit.pars[1,*,*]) ; Unit is [Angstrom]
-        cmap /= 10.                    ; Make it [nm]
-        fit = 0B                       ; Don't need the fit struct anymore.
-        
-        if keyword_set(remove_smallscale) then begin
-          ;; If the small scale is already corrected, then include only the
-          ;; low-resolution component in the metadata. The blurring kernel
-          ;; should match how the low resolution component was removed when
-          ;; making flats.
-          npix = 30             ; Can we get this parameter from earlier headers?
-          cpsf = red_get_psf(npix*2-1,npix*2-1,double(npix),double(npix))
-          cpsf /= total(cpsf, /double)
-          cmap = red_convolve(temporary(cmap), cpsf)
-          cmap1 = cmap
-        endif else begin
-          ;; If the small scale is not already corrected, then we still want
-          ;; to blur the cavity map slightly.
-          npsf = round(fwhm * 7.)
-          if((npsf/2)*2 eq npsf) then npsf += 1L
-          psf = red_get_psf(npsf, npsf, fwhm, fwhm)
-          psf /= total(psf, /double)
-          ;; Leave the orignal cmap alone, we might need it later.
-          cmap1 = red_convolve(cmap, psf)
-        endelse
-        
-        ;; Read the output of the pinhole calibrations so we can do the same
-        ;; to the cavity maps as was done to the raw data in the momfbd
-        ;; step. This output is in a struct "alignments" in the save file
-        ;; 'calib/alignments.sav'
-        restore,'calib/alignments.sav'
-        ;; Should be based on state1 or state2 in the struct? make_cmaps
-        ;; says "just pick one close to continuum (last state?)".
-        indx = where(scan_nbstates[pindx[icprefs]].prefilter eq alignments.state2.prefilter, Nalign)
-        case Nalign of
-          0    : stop           ; Should not happen!
-          1    : amap = invert(      alignments[indx].map           )
-          else : amap = invert( mean(alignments[indx].map, dim = 3) )
-        endcase
-        cmap1 = rdx_img_project(amap, cmap1) ; Apply the geometrical mapping
-        cmap1 = red_rotate(cmap1, direction)
-        cmap1 = cmap1[x0:x1,y0:y1] ; Clip to the selected FOV
-
-        stop
-        ;; Write cmap(s) to the cube
-        red_fitscube_addcmap, filename $
-                              , reform(red_rotation(cmap1,ang,full=ff, nthreads=nthreads, nearest=nearest),[dims[0:1],1,1,1]) $
-                              ;;, reform(cmap1, Nx, Ny, 1, 1, 1) $
-                              , cmap_number = icprefs+1 $
-                              , prefilter = cprefs[icprefs] $
-                              , indx = where(scan_nbstates.prefilter eq cprefs[icprefs])
-
-      endfor                    ; icprefs
-      
-    endif
-
-    ;; Add some variable keywords
-    self -> fitscube_addvarkeyword, filename, 'DATE-BEG', date_beg_array $
-                                    , comment = 'Beginning of observation' $
-                                    , keyword_value = self.isodate + 'T' + red_timestring(min(tbeg_array)) $
-                                    , axis_numbers = [3] 
-
-    self -> fitscube_addvarkeyword, filename, 'DATE-END', date_end_array $
-                                    , comment = 'End time of observation' $
-                                    , keyword_value = self.isodate + 'T' + red_timestring(max(tend_array)) $
-                                    , axis_numbers = [3] 
-    self -> fitscube_addvarkeyword, filename, 'DATE-AVG', date_avg_array $
-                                    , comment = 'Average time of observation' $
-                                    , keyword_value = self.isodate + 'T' + red_timestring(mean(tavg_array)) $
-                                    , axis_numbers = [3] 
-    
-    tindx_r0 = where(time_r0 ge min(tavg_array) and time_r0 le max(tavg_array), Nt)
-    if Nt gt 0 then begin
-      self -> fitscube_addvarkeyword, filename, 'ATMOS_R0' $
-                                      , metadata_r0[*, tindx_r0] $
-                                      , comment = 'Atmospheric coherence length' $
-                                      , tunit = 'm' $
-                                      , extra_coordinate1 = [24, 8] $                ; WFS subfield sizes 
-                                      , extra_labels      = ['WFSZ'] $               ; Axis labels for metadata_r0
-                                      , extra_names       = ['WFS subfield size'] $  ; Axis names for metadata_r0
-                                      , extra_units       = ['pix'] $                ; Axis units for metadata_r0
-                                      , keyword_value = mean(metadata_r0[1, tindx_r0]) $
-                                      , time_coordinate = time_r0[tindx_r0] $
-                                      , time_unit       = 's'
-    endif
-
-    self -> fitscube_addvarkeyword, filename $
-                                    , 'XPOSURE', comment = 'Summed exposure times' $
-                                    , tunit = 's' $
-                                    , exp_array, keyword_value = mean(exp_array) $
-                                    , axis_numbers = [3] 
-
-    self -> fitscube_addvarkeyword, filename $
-                                    , 'TEXPOSUR', comment = '[s] Single-exposure time' $
-                                    , tunit = 's' $
-                                    , sexp_array, keyword_value = mean(sexp_array) $
-                                    , axis_numbers = [3] 
-
-    self -> fitscube_addvarkeyword, filename $
-                                    , 'NSUMEXP', comment = 'Number of summed exposures' $
-                                    , nsum_array, keyword_value = mean(nsum_array) $
-                                    , axis_numbers = [3]
-
-    
-    ;; Include the global WB image as an image extension
-    ehdr=wbhdr
-    fxaddpar, ehdr, 'XTENSION', 'IMAGE'
-    sxdelpar, ehdr, 'SIMPLE'
-    if keyword_set(norotation) then begin
-      check_fits, wbim, ehdr, /update
-    endif else begin
-      check_fits, wbim_rot, ehdr, /update
-    endelse
-    fxaddpar, ehdr, 'DATE', red_timestamp(/utc, /iso)
-    anchor = 'DATE'
-    red_fitsaddkeyword, anchor = anchor, ehdr, 'EXTNAME', 'WBIMAGE', 'Wideband image'
-    red_fitsaddkeyword, anchor = anchor, ehdr, 'PCOUNT', 0
-    red_fitsaddkeyword, anchor = anchor, ehdr, 'GCOUNT', 1
-;    if keyword_set(norotation) then begin
-;      writefits, filename, wbim * tscl, ehdr, /append
-;    endif else begin
-;      writefits, filename, wbim_rot * tscl, ehdr, /append
-;    endelse
-    if keyword_set(norotation) then begin
-      writefits, filename, wbim, ehdr, /append
-    endif else begin
-      writefits, filename, wbim_rot, ehdr, /append
-    endelse
-    
-    ;; Correct intensity with respect to solar elevation and
-    ;; exposure time.
-<<<<<<< HEAD
-    self -> fitscube_intensitycorr, filename, intensitycorrmethod  = intensitycorrmethod
-=======
-    self -> fitscube_intensitycorr, filename, intensitycorrmethod = intensitycorrmethod
->>>>>>> 80825b63
-    
-    if keyword_set(integer) then begin
-      ;; Convert to integers
-      self -> fitscube_integer, filename $
-                                , /delete $
-                                , outname = outname $
-                                , overwrite = overwrite
-      filename = outname
-    endif
-    
-    ;; Done with this scan.
-    print, inam + ' : Narrowband scan cube stored in:'
-    print, filename
-
-  endfor                        ; iscan
-
-  
-end
+; docformat = 'rst'
+
+;+
+; Make FITS data cubes with momfbd-restored narrowband images, one
+; scan per file.
+; 
+; :Categories:
+;
+;    SST pipeline
+; 
+; 
+; :Author:
+; 
+;    Mats Löfdahl, Institute for Solar Physics
+; 
+; 
+; :Params:
+; 
+;     dir : in, type=string
+; 
+;       The directory where the momfbd output is stored.
+; 
+; 
+; :Keywords:
+; 
+;     clip : in, optional, type=array
+;
+;       Used to compute stretch vectors for the wideband alignment.
+;
+;     cmap_fwhm : in, optional, type=float, default=7
+;   
+;       FWHM in pixels of kernel used for smoothing the cavity map.
+;
+;    direction : in, optional, type=integer, default="from config file"
+;
+;      The relative orientation of reference cameras of different
+;      instruments. Note that only if direction is set in the config
+;      file will it be assumed to be correct when setting the CSYERR
+;      FITS header keyword.
+;
+;     integer : in, optional, type=boolean
+;
+;       Store as integers instead of floats.
+;
+;     intensitycorrmethod : in, optional, type="string or boolean", default='fit'
+;
+;       Indicate whether to do intensity correction based on WB data
+;       and with what method. See documentation for red::fitscube_intensitycorr.
+;
+;     limb_data : in, optional, type=boolean
+;
+;       Set for data where the limb is in the FOV. Disables autocrop.
+;
+;     noaligncont : in, optional, type=boolean
+;
+;       Do not do the align continuum to wideband step.
+;
+;     nocavitymap : in, optional, type=boolean
+;
+;       Do not add cavity maps to the WCS metadata.
+;       no effect.)
+;
+;     odir : in, optional, type=string, detault='cubes_scan/'
+;
+;       The output directory.
+;
+;     overwrite : in, optional, type=boolean
+;
+;       Don't care if cube is already on disk, overwrite it
+;       with a new version.
+;
+;     tile : in, optional, type=array
+;
+;       Used to compute stretch vectors for the wideband alignment. 
+;
+; 
+; :History:
+; 
+;    2018-01-19 : MGL. First version, based on code from
+;                 chromis::make_wb_cube and chromis::make_nb_cube.
+; 
+;    2018-01-30 : MGL. Add the corresponding wideband image in an
+;                 image extension.
+; 
+;    2018-02-08 : MGL. Get logged diskpos (pig or turret) rather than
+;                 just pig data.
+; 
+;    2018-05-08 : MGL. New keyword limb_data. 
+; 
+;    2019-08-26 : MGL. Do integerization, statistics calculations, and
+;                 WB intensity correction by calling subprograms. 
+; 
+;    2020-01-15 : MGL. New keywords intensitycorr and odir. 
+; 
+;    2020-01-19 : MGL. Rename keyword intensitycorr to
+;                 intensitycorrmethod. 
+; 
+;    2020-04-03 : MGL. New keywords direction and norotation.
+; 
+;    2020-04-27 : MGL. New keyword rotation.
+;
+;    2020-10-01 : JdlCR. Use the new rotation/de-stretch routines.
+;                 Added nthreads and nearest keywords
+; 
+;    2020-10-28 : MGL. Remove statistics calculations.
+;
+;-
+pro chromis::make_scan_cube, dir $
+                             , autocrop = autocrop $
+                             , clip = clip $
+                             , cmap_fwhm = cmap_fwhm $
+                             , crop = crop $
+                             , direction = direction $
+                             , integer = integer $
+                             , intensitycorrmethod = intensitycorrmethod $
+                             , interactive = interactive $
+                             , limb_data = limb_data $
+                             , noaligncont = noaligncont $
+                             , nocavitymap = nocavitymap $
+                             , norotation = norotation $
+                             , odir = odir $
+                             , overwrite = overwrite $
+                             , rotation = rotation $
+                             , scannos = scannos $
+                             , tile = tile $
+                             , nearest = nearest $
+                             , nthreads = nthreads $
+                             , subtract_meanang = subtract_meanang 
+                    
+  
+  ;; Name of this method
+  inam = red_subprogram(/low, calling = inam1)
+
+  if n_elements(direction) eq 0 then direction = self.direction
+  if n_elements(rotation)  eq 0 then rotation  = self.rotation
+                             
+  ;; Temporarily disable cavity maps by default, can still be be
+  ;; written (experimentally) with explicit nocavitymap=0.
+  if n_elements(nocavitymap) eq 0 then nocavitymap = 1
+  
+  ;; Make prpara
+  red_make_prpara, prpara, dir
+  red_make_prpara, prpara, autocrop
+  red_make_prpara, prpara, clip
+  red_make_prpara, prpara, crop     
+  red_make_prpara, prpara, direction
+  red_make_prpara, prpara, integer  
+  red_make_prpara, prpara, intensitycorrmethod  
+  red_make_prpara, prpara, interactive
+  red_make_prpara, prpara, noaligncont 
+  red_make_prpara, prpara, nocavitymap  
+  red_make_prpara, prpara, norotation       
+  red_make_prpara, prpara, overwrite
+  red_make_prpara, prpara, rotation       
+  red_make_prpara, prpara, tile
+
+  ;; Default keywords
+  if n_elements(cmap_fwhm) eq 0 then fwhm = 7.0
+  if n_elements(clip) eq 0 then clip = [8, 10,  5,  2,  1  ]
+  if n_elements(tile) eq 0 then tile = [8, 16, 32, 64, 128]
+
+  if keyword_set(limb_data) then autocrop = 0
+
+  ;; Output directory
+  if(n_elements(odir) eq 0) then odir = self.out_dir + '/cubes_scan/' 
+
+  
+  ;; We do currently not correct for the small scale cavity map in
+  ;; CHROMIS data. (We should get this from earlier meta data!)
+  remove_smallscale = 0       
+
+  ;; Camera/detector identification
+  self->getdetectors
+  wbindx     = where(strmatch(*self.cameras,'Chromis-W'))
+  wbcamera   = (*self.cameras)[wbindx[0]]
+  wbdetector = (*self.detectors)[wbindx[0]]
+  nbindx     = where(strmatch(*self.cameras,'Chromis-N')) 
+  nbcamera   = (*self.cameras)[nbindx[0]]
+  nbdetector = (*self.detectors)[nbindx[0]]
+  ;; Should be generalized to multiple NB cameras if CHROMIS gets
+  ;; polarimetry. We don't need to identify any PD cameras for
+  ;; restored data.
+
+  ;; Get metadata from logfiles
+  red_logdata, self.isodate, time_r0, r0 = metadata_r0
+  red_logdata, self.isodate, time_pointing, diskpos = metadata_pointing, rsun = rsun
+
+
+  ;; Search for restored images
+  case self.filetype of
+    'ANA': extension = '.f0'
+    'MOMFBD': extension = '.momfbd'
+    'FITS': extension = '.fits'
+  endcase
+  if n_elements(scannos) gt 0 then begin
+    files = file_search(dir + '*_'+string(scannos, format = '(i05)')+'_*'+extension, count = Nfiles)      
+    if Nfiles eq 0 then begin
+      print
+      print, inam+' : No momfbd output for scan(s) '+strjoin(scannos, ',')+' found in '+dir
+      return
+    endif
+  endif else begin
+    files = file_search(dir + '*'+extension, count = Nfiles)      
+    if Nfiles eq 0 then begin
+      print
+      print, inam+' : No momfbd output found in '+dir
+      return
+    endif
+  endelse
+  
+  self -> extractstates, files, states
+  ;; files & states -> all files in directory
+
+  
+  ;; We have no special state (or absence of state) to identify the
+  ;; global WB images but we do know that their exposure times are
+  ;; much larger than the ones corresponding to the individual NB
+  ;; states.
+  windx = where(states.EXPOSURE gt mean(states.EXPOSURE)*1.5)
+  wstates = states[windx]
+  wfiles = files[windx]
+  ;; wfiles & wstates -> all global WB files in directory
+
+;  Nscans = n_elements(windx)
+
+  ;; Some info common to all scans
+  prefilter = wstates[0].prefilter
+  wbghdr = red_readhead(wfiles[0])
+  datestamp = fxpar(wbghdr, 'STARTOBS')
+  timestamp = (strsplit(datestamp, 'T', /extract))[1]
+
+  red_fitspar_getdates, wbghdr $
+                        , date_beg = date_beg $
+                        , date_end = date_end $
+                        , date_avg = date_avg $
+                        , count_avg = hasdateavg $
+                        , comment_avg = comment_avg
+  
+  if hasdateavg then begin
+    date_avg_split = strsplit(date_avg, 'T', /extract, count = Nsplit)
+    ddate = date_avg_split[0]
+    if Nsplit gt 1 then time = date_avg_split[1] else undefine, time
+  endif else undefine, ddate, time
+
+  ;; Derotation angle
+  if keyword_set(subtract_meanang) then ang = 0.0d0 $
+  else ang = (red_lp_angles(time, ddate[0], /from_log, offset_angle = rotation))[0]
+  
+  ;; Get a subset of the available scans, either through the scannos
+  ;; keyword or by a selection dialogue.
+  if ~(n_elements(scannos) gt 0 && scannos eq '*') then begin
+    if n_elements(scannos) gt 0 then begin
+      ;; Selected a subset through the scannos keyword
+      uscans = red_expandrange(scannos)
+      match2, uscans, wstates.scannumber, scanindx
+      if max(scanindx eq -1) eq 1 then begin
+        print, inam + ' : You asked for scans ' + scannos + '. However, scans ' $
+               + red_collapserange(uscans[where(scanindx eq -1)], ld = '', rd = '') $
+               + ' are not available.'
+        print, 'Please change the scannos keyword to a subset of ' $
+               + red_collapserange(wstates.scannumber, ld = '', rd = '') $
+               + ' and try again.'
+        retall
+      endif
+      Nscans = n_elements(scanindx)
+    endif else begin
+      ;; Selection dialogue
+      selectionlist = strtrim(wstates[uniq(wstates.scannumber, sort(wstates.scannumber))].scannumber, 2)
+      tmp = red_select_subset(selectionlist $
+                              , qstring = inam + ' : Select scans:' $
+                              , count = Nscans, indx = scanindx)
+    endelse
+    wstates = wstates[scanindx]
+    wfiles  = wfiles[scanindx]
+  endif
+  uscans = wstates.scannumber
+
+  ;; wfiles & wstates -> selected and existing global WB files in
+  ;; directory. Also uscans is the scans to process and Nscans is the
+  ;; number of such scans.
+
+
+
+  ;; Establish the FOV, perhaps based on the selected wb files.
+  red_bad_subfield_crop, wfiles, crop, autocrop = autocrop,  interactive = interactive
+;  hdr = red_readhead(wfiles[0])
+  im_dim = fxpar(wbghdr, 'NAXIS*')
+  if max(direction eq [1, 3, 4, 6]) eq 1 then begin
+    ;; X and Y switched
+    y0 = crop[0]
+    y1 = im_dim[0]-1 - crop[1]
+    x0 = crop[2]
+    x1 = im_dim[1]-1 - crop[3]
+  endif else begin
+    x0 = crop[0]
+    x1 = im_dim[0]-1 - crop[1]
+    y0 = crop[2]
+    y1 = im_dim[1]-1 - crop[3]
+  endelse
+  Nx = x1 - x0 + 1
+  Ny = y1 - y0 + 1
+  
+
+  
+  ;; Now let's limit the files & states arrays to only the
+  ;; scans to process.
+  self -> selectfiles, files = files, states = states $
+                       , scan = uscans, sel = pindx
+  files = files[pindx]
+  states = states[pindx]
+
+  ;; files & states -> existing files of selected scans in directory.
+
+  
+  ;; Select the nb and wb "per tuning files" by excluding the global
+  ;; WB images
+  self -> selectfiles, files = files, states = states $
+                       , cam = wbcamera, ustat = '' $
+                       , sel = wbgindx $
+;                       , count = Nscans $
+                       , complement = complement, Ncomplement = Ncomplement
+  ;; We have no special state (or absence of state) to identify
+  ;; the global WB images but we do know that their exposure times
+  ;; are much larger than the ones corresponding to the individual
+  ;; NB states.
+  wbindx = where(states.exposure gt mean(states.exposure)*1.5 $
+                 , complement = complement, Ncomplement = Ncomplement) 
+  ;; All the per-tuning files and states
+  pertuningfiles = files[complement]
+  pertuningstates = states[complement]
+
+  ;; pertuningfiles & pertuningstates -> existing files of selected
+  ;; scans in directory, excluding the global WB images.
+
+  
+    
+    
+  ;; Continuum alignment only done for Ca II scans (so far). H beta is
+  ;; not as wide so should be OK.
+  if prefilter eq '3950' && ~keyword_set(noaligncont) then begin
+    
+    ;; Get wavelength-variable shifts based on continuum vs wideband
+    ;; alignment.
+    
+    aligndir = self.out_dir + '/align/' + timestamp $
+               + '/' + prefilter + '/'
+    
+    nname = aligndir+'scan_numbers.fz'
+    sname = aligndir+'continuum_shifts_smoothed.fz'
+    
+    if ~file_test(nname) || ~file_test(sname) then begin
+      print, inam + ' : At least one file missing for aligncont option:'
+      print, nname
+      print, sname
+      retall
+    endif
+    
+    ;; Read the shifts for the continuum images
+    align_scannumbers = f0(nname)
+    align_shifts = f0(sname)
+
+    ;; Check that we have alignment for all scan numbers
+    match2, uscans, align_scannumbers, suba, subb
+    missing_indx = where(suba eq -1, Nmissing)
+    if Nmissing gt 0 then begin
+      print, inam+' : Alignment missing for these scan numbers:'
+      print, uscans[missing_indx]
+      print, inam+' : Please rerun a -> align_continuum'
+      retall
+    endif
+    
+    ;; Select align shifts for the relevant scan numbers.
+    nb_shifts = fltarr(2, Nscans)
+
+    ;; The align_shifts are measured with direction=0 so we need to
+    ;; take direction into account when interpreting the shifts.
+    case direction of
+      0 : begin                 ; ( x, y)
+        nb_shifts[0, *] =  align_shifts[0, suba]
+        nb_shifts[1, *] =  align_shifts[1, suba]
+      end
+      1 : begin                 ; (-y, x)
+        nb_shifts[0, *] = -align_shifts[1, suba]
+        nb_shifts[1, *] =  align_shifts[0, suba]
+      end
+      2 : begin                 ; (-x,-y)
+        nb_shifts[0, *] = -align_shifts[0, suba]
+        nb_shifts[1, *] = -align_shifts[1, suba]
+      end
+      3 : begin                 ; ( y,-x)
+        nb_shifts[0, *] =  align_shifts[1, suba]
+        nb_shifts[1, *] = -align_shifts[0, suba]
+      end
+      4 : begin                 ; ( y, x)
+        nb_shifts[0, *] = align_shifts[1, suba]
+        nb_shifts[1, *] = align_shifts[0, suba]
+      end
+      5 : begin                 ; (-x, y)
+        nb_shifts[0, *] = -align_shifts[0, suba]
+        nb_shifts[1, *] =  align_shifts[1, suba]
+      end
+      6 : begin                 ; (-y,-x)
+        nb_shifts[0, *] = -align_shifts[1, suba]
+        nb_shifts[1, *] = -align_shifts[0, suba]
+      end
+      7 : begin                 ; ( x,-y)
+        nb_shifts[0, *] =  align_shifts[0, suba]
+        nb_shifts[1, *] = -align_shifts[1, suba]
+      end
+      else : stop
+    endcase
+
+;    ;; Use interpolation to get the shifts for the selected scans.
+;    nb_shifts = fltarr(2, Nscans)
+;    for iscan=0L, Nscans-1 do begin
+;      pos = where(align_scannumbers eq uscans[iscan], cccc)
+;      if cccc eq 1 then nb_shifts[*, iscan] = align_shifts[*, pos] else begin
+;        nb_shifts[0, *] = interpol([reform(align_shifts[0, *])] $
+;                                   , [float(align_scannumbers)], [float(uscans)])
+;        nb_shifts[1, *] = interpol([reform(align_shifts[1, *])] $
+;                                   , [float(align_scannumbers)], [float(uscans)])
+;      endelse
+;    endfor
+    pos = where(~finite(nb_shifts), cccc)
+    if cccc gt 0 then nb_shifts[pos] = 0
+  endif
+
+  
+  for iscan = 0L, Nscans-1 do begin
+    
+    ;; This is the loop in which the cubes are written.
+    
+    ;; Make output file name
+    midpart = prefilter + '_' + datestamp + '_scan=' $ 
+              + strtrim(uscans[iscan], 2)
+    ofile = 'nb_'+midpart+'_corrected.fits'
+    filename = odir+ofile
+
+    ;; Already done?
+    if file_test(filename) then begin
+      if keyword_set(overwrite) then begin
+        print, 'Overwriting existing data cube:'
+        print, filename
+      endif else begin
+        print, 'This data cube exists already:'
+        print, filename
+        continue
+      endelse
+    endif
+
+    ;; Make the directory if needed.
+    file_mkdir, odir
+
+    ;; Unique tuning states, sorted by wavelength
+    utunindx = uniq(pertuningstates.fpi_state, sort(pertuningstates.fpi_state))
+    Ntuning = n_elements(utunindx)
+    sortindx = sort(pertuningstates[utunindx].tun_wavelength)
+    ufpi_states = pertuningstates[utunindx[sortindx]].fpi_state
+    utunwavelength = pertuningstates[utunindx[sortindx]].tun_wavelength
+
+    wav = utunwavelength
+    my_prefilters = pertuningstates[utunindx[sortindx]].prefilter
+
+    ;; Unique nb prefilters
+    unbprefindx = uniq(pertuningstates[utunindx].prefilter, sort(pertuningstates[utunindx].prefilter))
+    Nnbprefs = n_elements(unbprefindx)
+    unbprefs = pertuningstates[utunindx[unbprefindx]].prefilter
+;  unbprefsref = dblarr(Nnbprefs)
+;
+;  for inbpref = 0L, Nnbprefs-1 do begin
+;    ;; This is the reference point of the fine tuning for this prefilter:
+;    unbprefsref[inbpref] = double((strsplit(pertuningstates[utunindx[unbprefindx[inbpref]]].tuning $
+;                                            , '_', /extract))[0])
+;  endfor                        ; inbpref
+;  
+;  unbprefsref *= 1e-10          ; [m]
+
+
+
+    ;; Load prefilters
+    for inbpref = 0L, Nnbprefs-1 do begin
+      pfile = self.out_dir + '/prefilter_fits/chromis_'+unbprefs[inbpref]+'_prefilter.idlsave'
+      if ~file_test(pfile) then begin
+        print, inam + ' : prefilter file not found: '+pfile
+        return
+      endif
+      
+      restore, pfile            ; Restores variable prf which is a struct
+      idxpref = where(my_prefilters eq unbprefs[inbpref], count)
+      
+      if inbpref eq 0 then begin
+        units = prf.units
+      endif else begin
+        if units ne prf.units then begin
+          print, inam + ' : Units in ' + pfile + ' do not match those in earlier read files.'
+          print, inam + ' : Please rerun the prefilterfit step for these data.'
+          retall
+        endif
+      endelse
+
+      if count eq 1 then begin
+        red_append, prefilter_curve, prf.pref
+        red_append, prefilter_wav, prf.wav
+        red_append, prefilter_wb, prf.wbint
+      endif else begin
+        me = median(prf.wav)
+        red_append, prefilter_curve, red_intepf(prf.wav-me, prf.pref, wav[idxpref]*1.d10-me)
+        red_append, prefilter_wav, wav[idxpref]*1.d10
+        red_append, prefilter_wb, replicate(prf.wbint, count)
+      endelse
+      
+    endfor                      ; inbpref
+
+    rpref = 1.d0/prefilter_curve
+
+    ;; Set up for collecting time and wavelength data
+    tbeg_array     = dblarr(Ntuning)   ; Time beginning for state
+    tend_array     = dblarr(Ntuning)   ; Time end for state
+    tavg_array     = dblarr(Ntuning)   ; Time average for state
+    date_beg_array = strarr(Ntuning)   ; DATE-BEG for state
+    date_end_array = strarr(Ntuning)   ; DATE-END for state
+    date_avg_array = strarr(Ntuning)   ; DATE-AVG for state
+    exp_array      = fltarr(Ntuning)   ; Total exposure time
+    sexp_array     = fltarr(Ntuning)   ; Single exposure time
+    nsum_array     = lonarr(Ntuning)   ; Number of summed exposures
+
+    wcs = replicate({  wave:dblarr(2,2) $
+                       , hplt:dblarr(2,2) $
+                       , hpln:dblarr(2,2) $
+                       , time:dblarr(2,2) $
+                    }, Ntuning)
+
+;    ;; Per-tuning files, wb and nb, only for selected scan
+;    self -> selectfiles, files = pertuningfiles, states = pertuningstates $
+;                         , scan = uscans[iscan] $
+;                         , cam = wbcamera $
+;                         , sel = wbindx, count = Nwb
+;    wbstates = pertuningstates[wbindx]
+;    wbfiles = pertuningfiles[wbindx]
+;    self -> selectfiles, files = pertuningfiles, states = pertuningstates $
+;                         , scan = uscans[iscan] $
+;                         , cam = nbcamera $
+;                         , sel = nbindx, count = Nnb
+;    nbstates = pertuningstates[nbindx]
+;    nbfiles = pertuningfiles[nbindx]
+
+    ;; The NB files in this scan, sorted in tuning wavelength order.
+    self -> selectfiles, files = pertuningfiles, states = pertuningstates $
+                         , cam = nbcamera, scan = uscans[iscan] $
+                         , sel = scan_nbindx, count = Nnb
+    scan_nbfiles = pertuningfiles[scan_nbindx]
+    scan_nbstates = pertuningstates[scan_nbindx]
+    sortindx = sort(scan_nbstates.tun_wavelength)
+    scan_nbfiles = scan_nbfiles[sortindx]
+    scan_nbstates = scan_nbstates[sortindx]
+
+    ;; The WB files in this scan, sorted as the NB files
+    self -> selectfiles, files = pertuningfiles, states = pertuningstates $
+                         , cam = wbcamera, scan = uscans[iscan] $
+                         , sel = scan_wbindx, count = Nwb
+    scan_wbfiles = pertuningfiles[scan_wbindx]
+    scan_wbstates = pertuningstates[scan_wbindx]
+    match2, scan_nbstates.fpi_state, scan_wbstates.fpi_state, sortindx
+    scan_wbfiles = scan_wbfiles[sortindx]
+    scan_wbstates = scan_wbstates[sortindx]
+
+    
+    ;; Do WB stretch correction?
+    if Nwb eq Nnb then wbstretchcorr = 1B else wbstretchcorr = 0B
+
+    nbhdr = red_readhead(scan_nbfiles[0]) ; Use for main header
+    
+    ;; Make FITS header for the NB cube
+    hdr = nbhdr                 ; Start with the NB cube header
+    red_fitsaddkeyword, hdr, 'BITPIX', -32
+
+    ;; Add info about this step
+    prstep = 'CONCATENATION,SPATIAL-ALIGNMENT,DESTRETCHING'
+    self -> headerinfo_addstep, hdr $
+                                , prstep = prstep $
+                                , prpara = prpara $
+                                , prproc = inam
+    
+    self -> headerinfo_addstep, hdr $
+                                , prstep = 'CALIBRATION-INTENSITY-SPECTRAL' $
+                                , prpara = prpara $
+                                , prref = ['Hamburg FTS spectral atlas (Neckel 1999)' $
+                                           , 'Calibration data from '+red_timestring(prf.time_avg, n = 0)] $
+                                , prproc = inam
+
+    ;; Read global WB file to use as reference when destretching
+    ;; per-tuning wb files and then the corresponding nb files.
+    wbim = (red_readdata(wfiles[iscan], head = wbhdr, direction = direction))[x0:x1, y0:y1]
+
+    Nstokes = 1
+    if ~keyword_set(norotation) then begin
+      ff = [abs(ang),0,0,0,0,0]
+      wbim_rot = red_rotation(wbim, ang, full = ff)
+      dims = [size(wbim_rot, /dim), Ntuning, Nstokes, 1] 
+    endif else dims = [size(wbim, /dim), Ntuning, Nstokes, 1] 
+    
+    ;; Add info to headers
+    red_fitsaddkeyword, anchor = anchor, hdr, 'BUNIT', units, 'Units in array'
+    red_fitsaddkeyword, anchor = anchor, hdr, 'BTYPE', 'Intensity', 'Type of data in array'
+
+    ;; Initialize fits file, set up for writing the data part.
+    self -> fitscube_initialize, filename, hdr, lun, fileassoc, dims 
+    
+    if prefilter eq '3950' and ~keyword_set(noaligncont) then begin
+      ;; Interpolate to get the shifts for all wavelengths for
+      ;; this scan.
+
+      icont = where(scan_nbstates.prefilter eq '3999')
+      xshifts = interpol([0., nb_shifts[0, iscan]] $
+                         , [scan_wbstates[icont].tun_wavelength $
+                            , scan_nbstates[icont].tun_wavelength]*1e7 $
+                         , scan_nbstates.tun_wavelength*1e7)
+      yshifts = interpol([0., nb_shifts[1, iscan]] $
+                         , [scan_wbstates[icont].tun_wavelength $
+                            , scan_nbstates[icont].tun_wavelength]*1e7 $
+                         , scan_nbstates.tun_wavelength*1e7)
+    endif
+
+;    tscl = mean(prefilter_wb)   ;/ wcTMEAN[iscan]
+;    tscl = 1.
+    
+    for ituning = 0L, Ntuning - 1 do begin 
+
+;      state = ufpi_states[ituning]
+
+
+      red_progressbar, ituning, Ntuning $
+                       , /predict $
+                       , 'Processing scan=' + strtrim(uscans[iscan], 2) 
+        
+      ;; Collect info about this frame here.
+      
+      nbhead = red_readhead(scan_nbfiles[ituning])
+
+      ;; DATE-??? keywords
+      red_fitspar_getdates, nbhead $
+                            , date_beg = date_beg $
+                            , date_end = date_end $
+                            , date_avg = date_avg
+      date_beg_array[ituning] = date_beg
+      date_end_array[ituning] = date_end
+      date_avg_array[ituning] = date_avg
+      tbeg_array[ituning] = red_time2double((strsplit(date_beg,'T',/extract))[1])
+      tend_array[ituning] = red_time2double((strsplit(date_end,'T',/extract))[1])
+      tavg_array[ituning] = red_time2double((strsplit(date_avg,'T',/extract))[1])
+
+      ;; Wavelength and time
+      wcs[ituning, 0].wave = scan_nbstates[ituning].tun_wavelength*1d9
+      wcs[ituning, 0].time = tavg_array[ituning, 0]
+
+      ;; Exposure time
+      exp_array[ituning]  = fxpar(nbhead, 'XPOSURE')
+      sexp_array[ituning] = fxpar(nbhead, 'TEXPOSUR')
+      nsum_array[ituning] = fxpar(nbhead, 'NSUMEXP')
+      
+      ;; Get destretch to anchor camera (residual seeing)
+      if wbstretchcorr then begin
+        wwi = (red_readdata(scan_wbfiles[ituning] $
+                            , direction = direction))[x0:x1, y0:y1]
+        grid1 = red_dsgridnest(wbim, wwi, tile, clip)
+      endif
+
+      ;; Read image, apply prefilter curve and temporal scaling
+      nbim = (red_readdata(scan_nbfiles[ituning] $
+                           , direction = direction))[x0:x1, y0:y1] * rpref[ituning] ;* tscl
+
+      if prefilter eq '3950' and ~keyword_set(noaligncont) then begin
+        ;; Apply alignment to compensate for time-variable chromatic
+        ;; aberrations.
+        ;;nbim = red_shift_sub(nbim, -xshifts[ituning], -yshifts[ituning])
+        xshift = -xshifts[ituning]
+        yshift = -yshifts[ituning]
+      endif else begin
+        xshift = 0.0
+        yshift = 0.0
+      endelse
+
+      
+      ;; Apply destretch to anchor camera and prefilter correction
+      if wbstretchcorr then begin
+        ;;nbim = red_stretch_linear(temporary(nbim), grid1, nthreads=nthreads, nearest = nearest)
+        nbim = red_rotation(temporary(nbim), ang, xshift, yshift, full = ff, stretch_grid = grid1, nthreads = nthreads, nearest = nearest)
+      endif else begin
+        nbim = red_rotation(temporary(nbim), ang, xshift, yshift, full = ff, nthreads = nthreads, nearest = nearest)
+      endelse       
+
+        
+      self -> fitscube_addframe, fileassoc $
+                                 , temporary(nbim) $
+                                 , ituning = ituning
+      
+    endfor                      ; ituning
+
+    
+    ;; Get pointing at center of FOV for the different tunings.
+    red_wcs_hpl_coords, tavg_array, metadata_pointing, time_pointing $
+                        , hpln, hplt
+ 
+    ;; The narrowband cube is aligned to the global wideband image
+    ;; which means all narrowband scan positions are aligned to each
+    ;; other. So use the median of the coordinates for the different
+    ;; tunings.
+    hpln = median(hpln)
+    hplt = median(hplt)
+ 
+    ;; But what we want to tabulate is the pointing in the corners of
+    ;; the FOV. Assume hpln and hplt are the coordinates of the center
+    ;; of the FOV.
+    wcs.hpln[0, 0, *, *] = hpln - double(self.image_scale) * (Nx-1)/2.d
+    wcs.hpln[1, 0, *, *] = hpln + double(self.image_scale) * (Nx-1)/2.d
+    wcs.hpln[0, 1, *, *] = hpln - double(self.image_scale) * (Nx-1)/2.d
+    wcs.hpln[1, 1, *, *] = hpln + double(self.image_scale) * (Nx-1)/2.d
+    
+    wcs.hplt[0, 0, *, *] = hplt - double(self.image_scale) * (Ny-1)/2.d
+    wcs.hplt[1, 0, *, *] = hplt - double(self.image_scale) * (Ny-1)/2.d
+    wcs.hplt[0, 1, *, *] = hplt + double(self.image_scale) * (Ny-1)/2.d
+    wcs.hplt[1, 1, *, *] = hplt + double(self.image_scale) * (Ny-1)/2.d
+
+    ;; Close fits file 
+    self -> fitscube_finish, lun, wcs = wcs, direction = direction
+
+    ;; Add cavity maps as WAVE distortions 
+    if ~keyword_set(nocavitymap) then begin
+
+      pindx = where(scan_nbstates.prefilter ne '3999') ; No cavity map for the Ca II H continuum
+      pindx = pindx[uniq(scan_nbstates[pindx].prefilter, sort(scan_nbstates[pindx].prefilter))]
+      cprefs = scan_nbstates[pindx].prefilter
+      Ncprefs = n_elements(cprefs)
+      
+      for icprefs = 0, Ncprefs-1 do begin
+
+        cfile = self.out_dir + 'flats/spectral_flats/' $
+                + strjoin([scan_nbstates[pindx[icprefs]].detector $
+                           , scan_nbstates[pindx[icprefs]].cam_settings $
+                           , cprefs[icprefs] $
+                           , 'fit_results.sav'] $
+                          , '_')
+
+        if ~file_test(cfile) then begin
+          print, inam + ' : Error, calibration file not found -> '+cfile
+          print, 'Please run the fitprefilter for '+cprefs[icprefs]+' or continue without'
+          print, 'cavity map for '+cprefs[icprefs]
+          stop
+        endif
+        restore, cfile               ; The cavity map is in a struct called "fit". 
+        cmap = reform(fit.pars[1,*,*]) ; Unit is [Angstrom]
+        cmap /= 10.                    ; Make it [nm]
+        fit = 0B                       ; Don't need the fit struct anymore.
+        
+        if keyword_set(remove_smallscale) then begin
+          ;; If the small scale is already corrected, then include only the
+          ;; low-resolution component in the metadata. The blurring kernel
+          ;; should match how the low resolution component was removed when
+          ;; making flats.
+          npix = 30             ; Can we get this parameter from earlier headers?
+          cpsf = red_get_psf(npix*2-1,npix*2-1,double(npix),double(npix))
+          cpsf /= total(cpsf, /double)
+          cmap = red_convolve(temporary(cmap), cpsf)
+          cmap1 = cmap
+        endif else begin
+          ;; If the small scale is not already corrected, then we still want
+          ;; to blur the cavity map slightly.
+          npsf = round(fwhm * 7.)
+          if((npsf/2)*2 eq npsf) then npsf += 1L
+          psf = red_get_psf(npsf, npsf, fwhm, fwhm)
+          psf /= total(psf, /double)
+          ;; Leave the orignal cmap alone, we might need it later.
+          cmap1 = red_convolve(cmap, psf)
+        endelse
+        
+        ;; Read the output of the pinhole calibrations so we can do the same
+        ;; to the cavity maps as was done to the raw data in the momfbd
+        ;; step. This output is in a struct "alignments" in the save file
+        ;; 'calib/alignments.sav'
+        restore,'calib/alignments.sav'
+        ;; Should be based on state1 or state2 in the struct? make_cmaps
+        ;; says "just pick one close to continuum (last state?)".
+        indx = where(scan_nbstates[pindx[icprefs]].prefilter eq alignments.state2.prefilter, Nalign)
+        case Nalign of
+          0    : stop           ; Should not happen!
+          1    : amap = invert(      alignments[indx].map           )
+          else : amap = invert( mean(alignments[indx].map, dim = 3) )
+        endcase
+        cmap1 = rdx_img_project(amap, cmap1) ; Apply the geometrical mapping
+        cmap1 = red_rotate(cmap1, direction)
+        cmap1 = cmap1[x0:x1,y0:y1] ; Clip to the selected FOV
+
+        stop
+        ;; Write cmap(s) to the cube
+        red_fitscube_addcmap, filename $
+                              , reform(red_rotation(cmap1,ang,full=ff, nthreads=nthreads, nearest=nearest),[dims[0:1],1,1,1]) $
+                              ;;, reform(cmap1, Nx, Ny, 1, 1, 1) $
+                              , cmap_number = icprefs+1 $
+                              , prefilter = cprefs[icprefs] $
+                              , indx = where(scan_nbstates.prefilter eq cprefs[icprefs])
+
+      endfor                    ; icprefs
+      
+    endif
+
+    ;; Add some variable keywords
+    self -> fitscube_addvarkeyword, filename, 'DATE-BEG', date_beg_array $
+                                    , comment = 'Beginning of observation' $
+                                    , keyword_value = self.isodate + 'T' + red_timestring(min(tbeg_array)) $
+                                    , axis_numbers = [3] 
+
+    self -> fitscube_addvarkeyword, filename, 'DATE-END', date_end_array $
+                                    , comment = 'End time of observation' $
+                                    , keyword_value = self.isodate + 'T' + red_timestring(max(tend_array)) $
+                                    , axis_numbers = [3] 
+    self -> fitscube_addvarkeyword, filename, 'DATE-AVG', date_avg_array $
+                                    , comment = 'Average time of observation' $
+                                    , keyword_value = self.isodate + 'T' + red_timestring(mean(tavg_array)) $
+                                    , axis_numbers = [3] 
+    
+    tindx_r0 = where(time_r0 ge min(tavg_array) and time_r0 le max(tavg_array), Nt)
+    if Nt gt 0 then begin
+      self -> fitscube_addvarkeyword, filename, 'ATMOS_R0' $
+                                      , metadata_r0[*, tindx_r0] $
+                                      , comment = 'Atmospheric coherence length' $
+                                      , tunit = 'm' $
+                                      , extra_coordinate1 = [24, 8] $                ; WFS subfield sizes 
+                                      , extra_labels      = ['WFSZ'] $               ; Axis labels for metadata_r0
+                                      , extra_names       = ['WFS subfield size'] $  ; Axis names for metadata_r0
+                                      , extra_units       = ['pix'] $                ; Axis units for metadata_r0
+                                      , keyword_value = mean(metadata_r0[1, tindx_r0]) $
+                                      , time_coordinate = time_r0[tindx_r0] $
+                                      , time_unit       = 's'
+    endif
+
+    self -> fitscube_addvarkeyword, filename $
+                                    , 'XPOSURE', comment = 'Summed exposure times' $
+                                    , tunit = 's' $
+                                    , exp_array, keyword_value = mean(exp_array) $
+                                    , axis_numbers = [3] 
+
+    self -> fitscube_addvarkeyword, filename $
+                                    , 'TEXPOSUR', comment = '[s] Single-exposure time' $
+                                    , tunit = 's' $
+                                    , sexp_array, keyword_value = mean(sexp_array) $
+                                    , axis_numbers = [3] 
+
+    self -> fitscube_addvarkeyword, filename $
+                                    , 'NSUMEXP', comment = 'Number of summed exposures' $
+                                    , nsum_array, keyword_value = mean(nsum_array) $
+                                    , axis_numbers = [3]
+
+    
+    ;; Include the global WB image as an image extension
+    ehdr=wbhdr
+    fxaddpar, ehdr, 'XTENSION', 'IMAGE'
+    sxdelpar, ehdr, 'SIMPLE'
+    if keyword_set(norotation) then begin
+      check_fits, wbim, ehdr, /update
+    endif else begin
+      check_fits, wbim_rot, ehdr, /update
+    endelse
+    fxaddpar, ehdr, 'DATE', red_timestamp(/utc, /iso)
+    anchor = 'DATE'
+    red_fitsaddkeyword, anchor = anchor, ehdr, 'EXTNAME', 'WBIMAGE', 'Wideband image'
+    red_fitsaddkeyword, anchor = anchor, ehdr, 'PCOUNT', 0
+    red_fitsaddkeyword, anchor = anchor, ehdr, 'GCOUNT', 1
+;    if keyword_set(norotation) then begin
+;      writefits, filename, wbim * tscl, ehdr, /append
+;    endif else begin
+;      writefits, filename, wbim_rot * tscl, ehdr, /append
+;    endelse
+    if keyword_set(norotation) then begin
+      writefits, filename, wbim, ehdr, /append
+    endif else begin
+      writefits, filename, wbim_rot, ehdr, /append
+    endelse
+    
+    ;; Correct intensity with respect to solar elevation and
+    ;; exposure time.
+    self -> fitscube_intensitycorr, filename, intensitycorrmethod  = intensitycorrmethod
+
+    
+    if keyword_set(integer) then begin
+      ;; Convert to integers
+      self -> fitscube_integer, filename $
+                                , /delete $
+                                , outname = outname $
+                                , overwrite = overwrite
+      filename = outname
+    endif
+    
+    ;; Done with this scan.
+    print, inam + ' : Narrowband scan cube stored in:'
+    print, filename
+
+  endfor                        ; iscan
+
+  
+end