--- conflicted
+++ resolved
@@ -75,13 +75,10 @@
                                , lomargin = lomargin $
                                , nosave = nosave $
                                , test = test $
-<<<<<<< HEAD
                                , title = title $
-                               , xrange = xrange
-=======
                                , xrange = xrange $
                                , yrange = yrange
->>>>>>> 357ab295
+  
 
   if n_elements(lomargin) eq 0 then lomargin = 15. ; Percent of range
   if n_elements(himargin) eq 0 then himargin = 15. ; Percent of range
