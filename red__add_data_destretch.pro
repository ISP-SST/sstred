--- conflicted
+++ resolved
@@ -241,17 +241,13 @@
   nb = fltarr(nx, ny, nlc, nwav,2)
   wb = fltarr(nx, ny)
 
-<<<<<<< HEAD
   iscale = total(total(refs,1),1) /  (float(nx)*ny) 
   iscale = mean(iscale) / iscale
   
-  for tt = 0, nscan - 1 do begin
-=======
   if(n_elements(t0) eq 0) then t0 = 0
   if(n_elements(t1) eq 0) then t1 = nscan - 1
   
   for tt = t0, t1 do begin
->>>>>>> 46c75310
      if(done[tt] eq 0) then continue
      print, ' '
      ;; Check that file does not exist
