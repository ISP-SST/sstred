--- conflicted
+++ resolved
@@ -219,13 +219,6 @@
 
   instrument = ((typename(self)).tolower())
 
-<<<<<<< HEAD
-  ;; Assume momfbd processing is done with redux. Other steps depend
-  ;; on this now.
-  redux = 1
-
-=======
->>>>>>> f6df78fb
   ;; Cameras
   cams = *self.cameras
   iswb = strmatch(cams,'*-W') or strmatch(cams,'*-D')
