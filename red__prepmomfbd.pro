; docformat = 'rst'

;+
; 
; 
; :Categories:
;
;    SST pipeline
; 
; 
; :Author:
; 
; 
; 
; 
; 
; :Keywords:
; 
;    date_obs : in, optional, type=string
;   
;      The date of observations in ISO (YYYY-MM-DD) format. If not
;      given, taken from class object.
;   
;    dirs : in, optional, type=strarr
;   
;       The data directories to process. Or just the timestamps.
;   
;    div : 
;
;
;
;    escan :  in, optional, type=integer
;   
;       Scan number.
;   
;    extraclip : in, optional, type="intarr(4)", default="[0,0,0,0]"
; 
;      A margin (in pixels) to apply to the FOV edges of the reference
;      channel when calculating the largest common FOV. The order is
;      [left, right, top, bottom]
;
;    fill_fov : in, optional, type=boolean
; 
;      Fill the illuminated field of view with momfbd subfields.
; 
;    global_keywords : in, optional, type=strarr
;   
;      Any global keywords that you want to add to the momfbd config file.
;   
;    margin : in, optional, type=integer, default=5
; 
;      A margin (in pixels) to disregard from the FOV edges when
;      constructing the grid of MOMFBD subfields. A negative margin
;      adds to the FOV instead, which can be useful when /fill_fov is
;      used (in which case the default is -numpoints/2). 
;
;    modes : in, optional, type=string, default="'2-45,50,52-55,65,66'"
;   
;      The modes to include in the expansions of the wavefront phases.
;   
;    momfbddir :  in, optional, type=string, default='momfbd'
;   
;       Top directory of output tree.
; 
;    nfac : in, optional, type=float
;
;       Noise factor.
;   
;    nmodes : in, optional, type=integer, default=51
;
;      If keyword modes is not given, use the Nmodes most significant
;      KL modes.
;   
;    no_descatter : in, optional, type=boolean
;   
;       Set this if your data is from a near-IR (777 or 854 nm) line
;       and you do not want to do backscatter corrections.
;   
;    no_fitsheaders : in, optional, type=boolean
;   
;       Don't write fitsheader files.
;   
;    no_narrowband : in, optional, type=boolean
;   
;       Set this to include only wideband data, including diversity
;       data if any.
;   
;    no_pd : in, optional, type=boolean
;   
;       Set this to exclude phase diversity data and processing. 
;   
;    nremove : 
;   
;   
;    numpoints : in, optional, type=integer, default=88
;   
;      The size of MOMFBD subfields.
;   
;    old_wb_states : in, optional, type=boolean
;   
;      Generate extra WB objects, one per NB state, using the old
;      mechanism where they are explicitly specified in the config
;      file.
;   
;    oldgains :
;
;
;   
;    pref : 
;   
;   
; 
;    skip : 
;   
;   
;   
;    state : 
;   
;   
;   
;    unpol : 
;   
;   
;   
;    wb_states : in, optional, type=boolean
;   
;      Generate extra WB objects, one per NB state, using the TRACE
;      config file keyword.
;   
;
;
;
;
; :History:
; 
;   2013-06-04 : Split from monolithic version of crispred.pro.
;
;   2013-06-13 : JdlCR. added support for scan-dependent gains ->
;                using keyword "/newgains".
;
;   2013-06-28 : JdlCR. added NF (object) option 
; 
;   2013-08-27 : MGL. Added support for logging. Let the subprogram
;                find out its own name.
;
;   2013-12-19   PS. Work based on the link directory guess date
;                before asking adapt to changed link directory names
;                NEWGAINS is the default now (removed), use OLDGAINS
;
;   2014-01-10   PS. Remove keyword outformat, use self.filetype. to
;                not be a string.
;
;   2016-02-15 : MGL. Use red_loadbackscatter. Remove keyword descatter,
;                new keyword no_descatter.
;
;   2016-02-15 : MGL. Get just the file names from
;                red_loadbackscatter, do not read the files.
;
;   2016-04-18 : THI. Added margin keyword to allow for user-defined edge trim
;                Changed numpoints keyword to be a number rather than a string.
;
;   2016-04-21 : MGL. Added some documentation. Use n_elements, not
;                keyword_set, to find out if a keyword needs to be set
;                to a default value.
;
;   2016-06-06 : MGL. Default date from class object. Better loop
;                indices. Added dirs keyword. Added keyword mfbddir.
;
;   2016-06-08 : MGL. New keyword no_pd. Renamed keyword nf to nfac so
;                scope_varfetch does not get confused in writelog.
;
;   2016-08-23 : THI. Rename camtag to detector and channel to camera,
;                so the names match those of the corresponding SolarNet
;                keywords.
;
;   2016-09-22 : THI. Re-write to support the new data- and class-organization.
;                Added keyword refcam to allow selecting the annchor-channel.
;                Added keyword redux to add keywords/options specific to redux.
;
;   2016-10-13 : MGL & THI. Implement the nremove mechanism.
;
;   2016-10-14 : MGL. Time-varying gaintables.
;
;   2017-01-18 : MGL. Implemented phase diversity.
;
;   2017-02-10 : JdlCR. Bugfix, maxshift was not used when provided as
;                a keyword.
;
;   2017-04-07 : MGL. New keyword, Nmodes.
;
;   2017-04-10 : MGL. When redux flag is set, use geometry maps
;                instead of offset files and align_clip. Run
;                prepmomfbd_fitsheaders when done.
;
;   2017-05-14 : THI. Calculate the patches within the common FOV, using global
;                coordinates for the redux-code.
;
;   2017-06-19 : MGL. Use gradient_vogel if there is PD data.
;
;   2018-03-29 : MGL. New keyword old_wb_states. With /wb_states,
;                generate extra WB objects by use of TRACE keyword.
;
;   2018-12-18 : MGL. Make the redux keyword obsolete by
;                non-optionally setting it to 1.
;
;   2019-09-20 : MGL. Remove all code for ~keyword_set(redux). Keep
;                the keyword itself for backward compatibility.
;
;   2022-09-11 : MGL. New keyword fill_fov.
;
;   2022-09-27 : MGL. Make FOV mask. New keyword no_fitsheaders.
;
;   2023-11-24 : MGL. New keyword no_narrowband.
;
;   2024-06-04 : Pit. New keyword newalign, to use new polywarp
;                pinhole align.
;
;   2025-02-19 : MGL. Remove keyword newalign, set it automatically
;                based on what pinhole alignment method was used.
;
;-
pro red::prepmomfbd, cams = cams $
                     , date_obs = date_obs $
                     , dirs = dirs $
                     , div = div $
                     , escan = escan $
                     , extraclip = extraclip $
                     , fill_fov = fill_fov $
                     , global_keywords = global_keywords $
                     , margin = margin $
                     , maxshift = maxshift $
                     , modes = modes $
                     , momfbddir = momfbddir $
                     , newalign = newalign $
                     , nfac = nfac $
                     , nmodes = nmodes $
                     , no_descatter = no_descatter $
                     , no_fitsheaders = no_fitsheaders $
                     , no_narrowband = no_narrowband $
                     , no_pd = no_pd $
                     , nremove = nremove $
                     , numpoints = numpoints $                     
                     , oldgains = oldgains $
                     , pref = pref $
                     , redux = redux $
                     , refcam = refcam $
                     , skip = skip $
                     , state = state $
                     , unpol = unpol $
                     , weight = weight $
                     , wb_states = wb_states

  ;; Name of this method
  inam = red_subprogram(/low, calling = inam1)
  
  instrument = ((typename(self)).tolower())
  polarimetric_data = self -> polarimetric_data()

  if n_elements(escan) && ~isa(escan, /integer, /scalar) then begin
    print, inam + " : 'escan' keyword should be an integer number."
    return
  endif

  ;; Cameras
  if ~keyword_set(cams) then cams = *self.cameras
  iswb = strmatch(cams,'*-W') or strmatch(cams,'*-D')
  ispd = strmatch(cams,'*-D')

  if total(ispd) eq 0 then no_pd = 1 ; If no PD camera, run in no_pd mode
  
  offset_dir = self.out_dir + '/calib/'

  ;; Set newalign explicitly to 0 if you want to use the old
  ;; projective method and there is also a new polywarp calibration.
  if n_elements(newalign) eq 0 then begin
    ;; Set the newalign keyword based on what pinhole alignment method
    ;; was used.
    if file_test(offset_dir+'/alignments_polywarp.sav') then newalign = 1
  endif
  
  if(n_elements(maxshift) eq 0) then maxshift='30'
  maxshift = strcompress(string(maxshift), /remove_all)
  
  LF = string(10b)

  ;; Get keywords
  if n_elements(momfbddir) eq 0 then begin
    if keyword_set(no_narrowband) then begin
      if keyword_set(no_pd) then begin
        momfbddir = 'mfbd_nopd' 
      endif else begin
        momfbddir = 'mfbd' 
      endelse
    endif else begin
      if keyword_set(no_pd) then begin
        momfbddir = 'momfbd_nopd' 
      endif else begin
        momfbddir = 'momfbd' 
      endelse
    endelse
  endif
  if n_elements(date_obs) eq 0 then date_obs = self.isodate

  ;; If the modes are specified, then use them. Otherwise look for Nmodes.
  if n_elements(modes) eq 0 then begin
    ;; Is the number of modes specified or do we need a default number?
    if n_elements(Nmodes) eq 0 then Nmodes = 51
    ;; Modes 2 through Nmodes+1. Use SORT_MODES keyword instead of the
    ;; manyodes thing.
    modes = red_collapserange(indgen(Nmodes)+2, ld = '', rd = '')
  endif

  if n_elements(nremove) eq 0 then nremove=0
  ;;if n_elements(nfac) eq 0 then nfac = 1.
  if n_elements(nfac) eq 1 then nfac = replicate(nfac,3)

  Ndirs = n_elements(dirs)
  if Ndirs gt 0 then begin
    if Ndirs eq 1 then dirs = [dirs] 
    for idir = 0, Ndirs-1 do begin
      if ~file_test(dirs[idir]) then begin
        if file_test(self.out_dir+'data/'+dirs[idir]) then begin
          dirs[idir] = self.out_dir+'data/'+dirs[idir]
        endif else begin
          print,'The directory ',self.out_dir+'data/'+dirs[idir], " doesn't exist."
          print,"Run a->link_data, dir=['",dirs[idir],"'] first."
          return
        endelse
      endif
    endfor ; idir
  endif else begin
;    if ~ptr_valid(self.data_dirs) then begin
;      print, inam+' : ERROR : undefined data_dir'
;      return
;    endif
    dirs = file_search(self.out_dir+'data/*')
;    dirs = *self.data_dirs
    Ndirs = n_elements(dirs)
  endelse

  if Ndirs eq 0 then begin
    print, inam+' : ERROR : no directories defined'
    return
  endif else begin
    if Ndirs gt 1 then dirstr = '['+ strjoin(dirs,';') + ']' $
    else dirstr = dirs[0]
  endelse

  ;; Get states from the data folder
  ;;  d_dirs = file_search(self.out_dir+'/data/*', /TEST_DIR, count = Ndirs)
  IF Ndirs EQ 0 THEN BEGIN
    print, inam + ' : ERROR -> no frames found in '+self.out_dir+'/data'
    print, inam + '   Did you run link_data?'
    return
  ENDIF

  ismos = bytarr(Ndirs) ; Should be TRUE for directories with automatic mosaic data. 
  
  if keyword_set(no_pd) then begin
    ;; Remove PD camera if any
    indx = where(~ispd)
    cams = cams[indx]
    iswb = iswb[indx]
    ispd = ispd[indx]
    Ncams = n_elements(cams) ; Number of cameras
  endif else begin
    ;; Establish PD camera
    indx = where(iswb and ispd)
    if max(indx) ge 0 then pdcam = indx[0] $
    else pdcam = self.pdcam 
    Ncams = n_elements(cams) ; Number of cameras
    if pdcam ge Ncams then begin
      print, inam, ' : index of PD camera out of range: ', pdcam, ' >= ', Ncams
      return
    endif
    pdcam_name = cams[pdcam]
 
    ;; Get amount of diversity
    if file_test('calib/diversity.txt') then begin
      ;; Read calibrated amount of diversity
      spawn, 'cat calib/diversity.txt', diversity_string
    endif else begin
      if self.diversity ne '' then begin 
        ;; Use the nominal amount specified in the config file
        diversity_string = strtrim(string(float(self.diversity)*1e3,format='(f5.2)')+' mm', 2)
      endif else begin
        print, inam+' : Diversity not specified.'
        stop
      endelse
    endelse
  endelse

  ;; Establish reference camera
  if(n_elements(refcam) eq 0) then begin
    indx = where(iswb and ~ispd)
    if max(indx) ge 0 then refcam = indx[0] $
    else refcam = self.refcam
  endif
  if refcam ge Ncams then begin
    print, inam, ' : index of reference camera out of range: ', refcam, ' >= ', Ncams
    return
  endif
  refcam_name = cams[refcam]
  if keyword_set(newalign) then begin
    ref_clip = self -> commonfov(align = align, cams = cams $
                                 , extraclip = extraclip $
                                 , output_dir = output_dir $
                                 , prefilters = pref)
  endif else begin
    ;; NB: this will overwrite existing offset files !!
    self -> getalignment, align = align, cams = cams, refcam = refcam $
                                  , prefilters = pref, output_dir = offset_dir $
                                  , extraclip = extraclip, /overwrite $
                                  , makeoffsets = 0
    ref_idx = where(align.state1.camera eq refcam_name, Nref)
    if Nref eq 0 then begin
      print, inam, ' : Failed to get alignment for refererence camera: ', refcam_name
      return
    endif
  endelse
  
  detectors = strarr(Ncams)
  for icam = 0, Ncams-1 do detectors[icam] = self -> getdetector(cams[icam])
  ;;self -> getdetectors, dir = self.data_dir

  ;; Print cams
  print, inam + ' : cameras found:'
  for icam = 0, Ncams-1 do begin
    outstr = '    ' + cams[icam] + ' ' + detectors[icam] + ' '
    if iswb[icam] then outstr += 'WB ' else outstr += 'NB '
    if ispd[icam] then outstr += 'PD '
    print, outstr
  endfor                        ; icam

  ;; Use a narrowband camera when searching for files, so we are sure
  ;; to get the states information.
  pos = where(~iswb and ~ispd)
  searchcam = cams[pos[0]]
  searchdet = detectors[pos[0]]

  if n_elements(numpoints) eq 0 then begin
    ;; About the same subfield size in arcsec as CRISP:
    ;;  numpoints = strtrim(round(88*0.0590/self.image_scale/2)*2, 2)
    image_scale = self -> imagescale(upref[ipref])
    numpoints = strtrim(round(88*0.0590/image_scale/2)*2, 2)
  endif else begin
    ;; Convert strings, just to avoid breaking existing codes.
    if( size(numpoints, /type) eq 7 ) then numpoints = fix(numpoints) 
  endelse

  if n_elements(margin) eq 0 then margin = 5

  if keyword_set(fill_fov) then begin
    ;; Use masks made from gaintable to find the part of the FOV that
    ;; has light. To be used for CRISP with new cameras.
    
    ;; Read gains for all cameras, remap them to the WB orientation
    ;; and position, AND them gt 0, to make a mask.

    if keyword_set(newalign) then begin
          ;;; do I need the maps?  use from align when needed?
      mask = 1b
      mapidx = intarr(Ncams)
      for icam = 0, Ncams-1 do begin
              ;;; should that not include prefilter?
        gfiles = file_search('gaintables/'+detectors[icam]+'_*.fits')
        g = red_readdata(gfiles[0])
        indx = (where(align.state.camera EQ cams[icam]))[0]
        mapidx[icam] = indx
        g = poly_2d(g, align[indx].map_x, align[indx].map_y, miss = 0)
        mask = mask and (g gt 0)
      endfor                    ;  icam
      dims = size(mask, /dim)
    endif else begin
      maps = fltarr(3, 3, Ncams)
      for icam = 0, Ncams-1 do begin
        gfiles = file_search('gaintables/'+(*self.detectors)[icam]+'_*.fits')
        g = red_readdata(gfiles[0])
        indx = where(align.state2.camera eq cams[icam])
        maps[*, *, icam] = align[indx[0]].map
        if icam eq 0 then begin
          dims = size(g, /dim)
          masks = fltarr([dims, Ncams])
          mask = rdx_img_transform(invert(maps[*, *, 0]), g, /preserve) gt 0
        endif else begin
          mask and= rdx_img_transform(invert(maps[*, *, icam]), g, /preserve) gt 0
        endelse
        masks[*, *, icam] = g gt 0 ; Masks for individual cameras
      endfor                       ; icam
    endelse
    
    ;; Close small holes in the mask
    ste=[[0,1,0],[1,1,1],[0,1,0]]
    Nclose = 10
    for iclose = 0, Nclose do mask = dilate(mask, ste)     
    for iclose = 0, Nclose do mask = erode(mask, ste)     


    ;; Save this mask later in the cfg directories, it will be used when making cubes
    ;;  dims = size(mask, /dim)    
    fov_mask = mask
    fov_indices = Where(fov_mask EQ 1)
    fov_boundaryPts = Find_Boundary(fov_indices, XSize=dims[0], YSize=dims[1])
    fov_roiObj = Obj_New('IDLanROI', fov_boundaryPts[0,*], fov_boundaryPts[1,*])

    ;; Apply margin keyword
    cmargin = -numpoints/2
    if n_elements(cmargin) ne 0 then begin
      if cmargin gt 0 then begin
        ;; Make mask smaller
        for ierode = 0, cmargin-1 do mask = erode(mask, ste)
      endif else begin
        ;; Make mask larger
        for idilate = 0, abs(cmargin)-1 do mask = dilate(mask, ste)
      endelse 
    endif

    ;; Zero MAXSHIFT outermost rows and columns in mask, in all cameras.
    tmp = bytarr(dims[0]-2*maxshift, dims[1]-2*maxshift) + 1
    tmp = red_centerpic(tmp, xs = dims[0], ys = dims[1], z = 0)
    if keyword_set(newalign) then begin
      for icam = 0, ncams-1 do mask and= $
         poly_2d(tmp, align[mapidx[icam]].map_x, align[mapidx[icam]].map_y, miss = 0)
    endif else begin
      for icam = 0, Ncams-1 do mask AND= rdx_img_transform(invert(maps[*, *, icam]), tmp, /preserve)
    endelse
    
    ;; Fill the masked FOV with subfield coordinates using sim_xy
    
    ;; Define ROI based on mask
    indices = Where(mask EQ 1)
    boundaryPts = Find_Boundary(indices, XSize=dims[0], YSize=dims[1])

    ;; Apply margin
    boundaryPts[0, *] = boundaryPts[0, *] >margin <(dims[0]-margin-1)    
    boundaryPts[1, *] = boundaryPts[1, *] >margin <(dims[1]-margin-1)    

    roiObj = Obj_New('IDLanROI', boundaryPts[0,*], boundaryPts[1,*])

    ;; sim_x and sim_y based on mask ROI and margin
    sim_roi = round([roiobj.roi_xrange, roiobj.roi_yrange])
    ;;sim_roi[[0,2]] += margin    ; shrink the common FOV by margin along all edges.
    ;;sim_roi[[1,3]] -= margin
    sim_x = rdx_segment( sim_roi[0], sim_roi[1], numpoints, /momfbd )
    sim_y = rdx_segment( sim_roi[2], sim_roi[3], numpoints, /momfbd )

    scrollwindow, xs = 2000, ys = 2000
    cgplot, (*roiobj.data)[0,*], (*roiobj.data)[1,*], psym=3, /aspect $
            , xrange = [0, dims[0]], yrange = [0, dims[1]]
    cgplot, (*fov_roiobj.data)[0,*], (*fov_roiobj.data)[1,*], psym=3, /over, color = 'red'      

    
    ;; Put coordinate pairs that are inside the mask in sim_xy.
    for ix = 0, n_elements(sim_x)-1 do begin    
      for iy = 0, n_elements(sim_y)-1 do begin    

        if roiObj -> ContainsPoints(sim_x[ix], sim_y[iy]) then begin

          for icam = 0, Ncams-1 do begin
              ;; Are the coordinates within the NB frame?
            if keyword_set(newalign) then begin
              coords = rdx_point_warp(align[mapidx[icam]].map_x, align[mapidx[icam]].map_y, [sim_x[ix], sim_y[iy]])
            endif else begin
              coords = rdx_point_transform( maps[*, *, icam], [sim_x[ix], sim_y[iy]])
            endelse
            coords_limited = coords
            coords_limited[0] = coords[0] >(numpoints/2+margin) <(dims[0]-1-numpoints/2-margin)            
            coords_limited[1] = coords[1] >(numpoints/2+margin) <(dims[1]-1-numpoints/2-margin)            
            if coords_limited[0] ne coords[0] or coords_limited[1] ne coords[1] then begin
              ;; If not, nudge them inside and transform back.
              if keyword_set(newalign) then begin
                coords = rdx_point_warp(align[mapidx[icam]].revmap_x, align[mapidx[icam]].revmap_y, coords_limited)
              endif else begin
                coords = rdx_point_transform( invert(maps[*, *, icam]), coords_limited)
              endelse
              print, 'Changed!', ix, iy, icam
              sim_x[ix] = coords[0]
              sim_y[iy] = coords[1]              
            endif
          endfor                ; icam
          
          red_append, sim_xy, [sim_x[ix], sim_y[iy]]
          cgplot, /over, sim_x[ix], sim_y[iy], psym = 16
          cgplot, /over, sim_x[ix]+numpoints/2*[1, 1, -1, -1, 1], sim_y[iy]+numpoints/2*[1, -1, -1, 1, 1]
        endif
        
      endfor                    ; iy
    endfor                      ; ix
 
    sim_xy_string = strjoin(strtrim(sim_xy,2), ',')
    
  endif else begin   ;;; no FILL_FOV
    if ~keyword_set(newalign) then ref_clip = align[0].clip
    sim_roi = ref_clip
    sim_roi[[0,2]] += margin    ; shrink the common FOV by margin along all edges.
    sim_roi[[1,3]] -= margin
    if sim_roi[0] gt sim_roi[1] || sim_roi[2] gt sim_roi[3] then begin
      print, inam + ' : Error: The region of interest looks weird. sim_roi = [' + strjoin(strtrim(sim_roi,2),',') + ']'
      print, inam + '                                               margin = ' + strtrim(margin,2)
      return
    endif
    sim_x = rdx_segment( sim_roi[0], sim_roi[1], numpoints, /momfbd )
    sim_y = rdx_segment( sim_roi[2], sim_roi[3], numpoints, /momfbd )
    sim_x_string = strjoin(strtrim(sim_x,2), ',')
    sim_y_string = strjoin(strtrim(sim_y,2), ',')

  endelse

  
  for idir=0L, Ndirs-1 do begin
    
    dir = dirs[idir]+'/'
    folder_tag = file_basename(dir)
    
    if file_test(dir + refcam_name + '_nostate/',/directory) then subdir = refcam_name + '_nostate/'
    
    print, inam + ' : Search for reference files in ' + dir
    self->selectfiles, cam=refcam_name, dirs=dir, prefilter=pref, subdir=subdir, $
                       files=ref_files, states=ref_states, /force, scan = escan

    if n_elements(ref_states) eq 0 then begin
      print, inam, ' : Failed to find files/states for the reference channel in ', dir
      return
    endif
    
    ref_img_dir = file_dirname(file_expand_path(ref_states[0].filename),/mark)
    ref_caminfo = red_camerainfo(detectors[refcam])
    ref_head = red_readhead(ref_states[0].filename)

    ;; Are these data automatic mosaics?
    ismos[idir] = strmatch(fxpar(ref_head, 'FILENAME'), '*_mos*')

    ;; Pixel size and binning
    pixelsize = ref_caminfo.pixelsize
    nbin = fxpar(ref_head, 'NBIN*', count = Nnbin)
    if Nnbin ne 0 then begin
      pixelsize *= nbin[0]      ; Assume binning same along both axes
    endif
    pixelsize = strtrim(pixelsize, 2)

    ;; unique prefilters
    upref = ref_states[uniq(ref_states.prefilter, sort(ref_states.prefilter))].prefilter
    Nprefs = n_elements(upref)

    ;; unique scan numbers
    uscan = ref_states[uniq(ref_states.scannumber, sort(ref_states.scannumber))].scannumber
    Nscans = n_elements(uscan)
    
    ;; base output location
    cfg_base_dir = self.out_dir + PATH_SEP() + momfbddir + PATH_SEP() + folder_tag


    if ~keyword_set(no_pd) then begin
      print, inam + ' : Search for PD files in ' + dir
      if file_test(dir + pdcam_name + '_nostate/',/directory) then subdir = pdcam_name + '_nostate/'
      self->selectfiles, cam=pdcam_name, dirs=dir, prefilter=pref, subdir=subdir, $
                         files=pd_files, states=pd_states, /force, scan = escan

      if n_elements(pd_states) eq 0 then begin
        print, inam, ' : Failed to find files/states for the pd channel in ', dir
        stop
      endif
      
      pd_img_dir = file_dirname(file_expand_path(pd_states[0].filename),/mark)
;      pd_caminfo = red_camerainfo(detectors[pdcam])

    endif


    for iscan=0L, Nscans-1 do begin

      red_progressbar, iscan, Nscans, 'Config info for WB', /predict

      if n_elements(escan) ne 0 then scannumber = escan else scannumber = uscan[iscan]

      scanstring = string(scannumber,format='(I05)')

      for ipref=0L, Nprefs-1 do begin
        
        self->selectfiles, prefilter=upref[ipref], scan=scannumber, $
                           files=ref_files, states=ref_states, selected=ref_sel
        
        if ref_states[ref_sel[0]].nframes eq 1 then begin
          if nremove lt n_elements(ref_sel) then ref_sel = ref_sel[nremove:*] else continue
        endif

        if( max(ref_sel) lt 0 ) then continue
        
        filename = file_basename(ref_states[ref_sel[0]].filename)
        pos = STREGEX(filename, '[0-9]{7}', length=len)
        ref_fn_template = strmid(filename, 0, pos) + '%07d' + strmid(filename, pos+len)
        
        self -> get_calib, ref_states[ref_sel[0]] $
                           , gainname = ref_gainname, darkname = ref_darkname, status = status
        if( status lt 0 ) then continue

<<<<<<< HEAD
        ;;image_scale = self -> imagescale(upref[ipref], /use_config)
=======
>>>>>>> a61d74e8
        image_scale = self -> imagescale(upref[ipref])

        if ~keyword_set(no_pd) then begin

          filename = file_basename(pd_states[ref_sel[0]].filename)
          pos = STREGEX(filename, '[0-9]{7}', length=len)
          pd_fn_template = strmid(filename, 0, pos) + '%07d' + strmid(filename, pos+len)
          
          self -> get_calib, pd_states[ref_sel[0]] $
                             , gainname = pd_gainname, darkname = pd_darkname, status = status
          if( status lt 0 ) then continue

        endif

        cfg_dir = cfg_base_dir + '/'+upref[ipref]+'/cfg/'
        rdir = cfg_dir + 'results/'
        ddir = cfg_dir + 'data/'
        cfg = { dir:cfg_dir, $
                file:cfg_dir+'momfbd_reduc_'+upref[ipref]+'_'+scanstring+'.cfg', $
                globals:'', $
                objects:'', $
                framenumbers:ptr_new(ref_states[ref_sel].framenumber) $
              }
        
        ;; Global keywords
        cfg.globals += 'DATE_OBS=' + date_obs + LF
        cfg.globals += 'PROG_DATA_DIR=./data/' + LF
        cfg.globals += 'NEW_CONSTRAINTS' + LF
        cfg.globals += 'FAST_QR' + LF
        cfg.globals += 'FPMETHOD=horint' + LF
        cfg.globals += 'BASIS=Karhunen-Loeve' + LF
        cfg.globals += 'GETSTEP=getstep_conjugate_gradient' + LF
        if keyword_set(no_pd) then begin
          cfg.globals += 'GRADIENT=gradient_diff' + LF
        endif else begin
          cfg.globals += 'GRADIENT=gradient_Vogel' + LF
        endelse
        cfg.globals += 'MODES=' + modes + LF
        cfg.globals += 'SORT_MODES' + LF
        cfg.globals += 'TELESCOPE_D=0.97' + LF
        cfg.globals += 'MAX_LOCAL_SHIFT='+string(maxshift,format='(I0)') + LF
        cfg.globals += 'NUM_POINTS=' + strtrim(numpoints,2) + LF
        cfg.globals += 'ARCSECPERPIX=' + strtrim(image_scale, 2) + LF
        cfg.globals += 'PIXELSIZE=' + pixelsize + LF
        cfg.globals += 'FILE_TYPE=' + self.filetype + LF
        case self.filetype of
          'ANA' : begin
            cfg.globals += 'DATA_TYPE=FLOAT' + LF
          end
          'MOMFBD' : begin
            cfg.globals += 'GET_PSF' + LF
            cfg.globals += 'GET_PSF_AVG' + LF
          end
        endcase
        if keyword_set(fill_fov) then begin
          cfg.globals += 'SIM_XY=' + sim_xy_string + LF
        endif else begin
          cfg.globals += 'SIM_X=' + sim_x_string + LF
          cfg.globals += 'SIM_Y=' + sim_y_string + LF
        endelse
        if keyword_set(wb_states) then cfg.globals += 'TRACE' + LF

        ;; External keywords?
        if(keyword_set(global_keywords)) then begin
          nk = n_elements(global_keywords)
          for ki=0L, nk-1 do cfg.globals += global_keywords[ki] + LF
        endif
        
        ;; Reference object
        cfg.objects += 'object{' + LF
        cfg.objects += '    WAVELENGTH=' + strtrim(ref_states[ref_sel[0]].pf_wavelength,2) + LF
        cfg.objects += '    OUTPUT_FILE=results/' + detectors[refcam] $
                       + '_' + date_obs+'T'+folder_tag $
                       + '_' + scanstring + '_' + upref[ipref] + LF
        if(n_elements(weight) gt 0 ) then $
           cfg.objects += '    WEIGHT=' + strtrim(weight[0],2) + LF
        cfg.objects += '    channel{' + LF
        cfg.objects += '        IMAGE_DATA_DIR=' + ref_img_dir + LF
        cfg.objects += '        FILENAME_TEMPLATE=' + ref_fn_template + LF
        cfg.objects += '        GAIN_FILE=' + ref_gainname + LF
        cfg.objects += '        DARK_TEMPLATE=' + ref_darkname + LF
        cfg.objects += '        DARK_NUM=0000001' + LF
        if keyword_set(newalign) then begin
             ;;; reference is no longer an identity map - we need to average matching maps
          align_idx = where( align.state.camera eq cams[refcam], count)
          if count eq 0 then stop
          if count gt 1 then begin
            ref_mapx = total(align[align_idx].map_x, 3)/count
            ref_mapy = total(align[align_idx].map_y, 3)/count
          endif else begin
            ref_mapx = align[align_idx].map_x
            ref_mapy = align[align_idx].map_y
          endelse
          cfg.objects += '        ALIGN_MAP_X='+strjoin(strtrim(ref_mapx[*], 2), ',') + LF
          cfg.objects += '        ALIGN_MAP_Y='+strjoin(strtrim(ref_mapy[*], 2), ',') + LF
        endif else begin
          cfg.objects += '        ALIGN_MAP='+strjoin(strtrim(reform(align[0].map, 9), 2), ',') + LF
        endelse

        if( upref[ipref] eq '8542' or upref[ipref] eq '7772' ) and $
           ~keyword_set(no_descatter) AND self.dodescatter then begin
          self -> loadbackscatter, detectors[refcam], upref[ipref] $
                                   , bgfile = bgf, bpfile = psff
          if(file_test(psff) and file_test(bgf)) then begin
            cfg.objects += '        PSF=' + psff + LF
            cfg.objects += '        BACK_GAIN=' + bgf + LF
          endif else begin
            print, inam, ' : No backscatter files found for prefilter: ', upref[ipref]
          endelse
        endif
        if(n_elements(nfac) gt 0) then $
           cfg.objects += '        NF=' + red_stri(nfac[0]) + LF
        cfg.objects += '        INCOMPLETE' + LF
        cfg.objects += '    }' + LF

        if ~keyword_set(no_pd) then begin ; PD channel
          if keyword_set(newalign) then begin
            align_idx = where( align.state.camera eq cams[pdcam], count)
            if count eq 0 then continue
            if count gt 1 then begin
              pd_mapx = total(align[align_idx].map_x, 3)/count
              pd_mapy = total(align[align_idx].map_y, 3)/count
            endif else begin
              pd_mapx = align[align_idx].map_x
              pd_mapy = align[align_idx].map_y
            endelse
          endif else begin
            align_idx = where( align.state2.camera eq cams[pdcam], count)
            
            if count eq 0 then begin
              ;;print, inam, ' : Failed to get ANY alignment for camera/state ', cams[icam] + ':' + thisstate
              ;;stop
              continue
            endif
            
            if count gt 1 then begin
              pd_map = median(align[align_idx].map, dim = 3)
            endif else begin
              pd_map = align[align_idx].map
            endelse
          endelse
          
          if n_elements(align_idx) gt 1 then align_idx = align_idx[0] ; just pick the first one for now
          state_align = align[align_idx]

          cfg.objects += '    channel{' + LF
          cfg.objects += '        IMAGE_DATA_DIR=' + pd_img_dir + LF
          cfg.objects += '        FILENAME_TEMPLATE=' + pd_fn_template + LF
          cfg.objects += '        GAIN_FILE=' + pd_gainname + LF
          cfg.objects += '        DARK_TEMPLATE=' + pd_darkname + LF
          cfg.objects += '        DARK_NUM=0000001' + LF
          if keyword_set(newalign) then begin
            cfg.objects += '        ALIGN_MAP_X='+strjoin(strtrim(pd_mapx[*], 2), ',') + LF
            cfg.objects += '        ALIGN_MAP_Y='+strjoin(strtrim(pd_mapy[*], 2), ',') + LF
          endif else begin
            cfg.objects += '        ALIGN_MAP='+strjoin(strtrim(reform(pd_map, 9), 2), ',') + LF
          endelse
          if( upref[ipref] EQ '8542' OR upref[ipref] EQ '7772' ) AND $
             ~keyword_set(no_descatter) AND self.dodescatter then begin
            self -> loadbackscatter, detectors[refcam], upref[ipref] $
               , bgfile = bgf, bpfile = psff
            if(file_test(psff) AND file_test(bgf)) then begin
              cfg.objects += '        PSF=' + psff + LF
              cfg.objects += '        BACK_GAIN=' + bgf + LF
            endif else begin
              print, inam, ' : No backscatter files found for prefilter: ', upref[ipref]
            endelse
          endif
          if(n_elements(nfac) gt 0) then $
             cfg.objects += '        NF=' + red_stri(nfac[0]) + LF
          cfg.objects += '        INCOMPLETE' + LF
          cfg.objects += '        DIVERSITY=' + diversity_string + LF
          cfg.objects += '    }' + LF
        endif                   ; PD channel
        cfg.objects += '}' + LF

        red_append, cfg_list, cfg

      endfor                    ; ipref

    endfor                      ; iscan 

    if keyword_set(no_narrowband) then continue ; Don't add NB objects
    
    for icam=0L, Ncams-1 do begin

      ;;if icam ne refcam then begin
      if ~iswb[icam] then begin ; This excludes also a WB PD camera
        
        ;; Get a list of all states for this camera
        self->selectfiles, cam=cams[icam], dirs=dir, files=files, $
                           states=states, /force, scan = escan ; , nremove=remove

        for iscan=0L, Nscans-1 do begin
          
          red_progressbar, iscan, Nscans, 'Config info for NB '+cams[icam], /predict
      
          if n_elements(escan) ne 0 then scannumber = escan else scannumber = uscan[iscan]

          scanstring = string(scannumber,format='(I05)')

          for ipref=0L, Nprefs-1 do begin        
            ;; select a subset of the states which matches prefilter & scan number.
            self->selectfiles, cam=cams[icam], dirs=dir, prefilter=upref[ipref], scan=scannumber, $
                               files=files, states=states, selected=sel ; , nremove=remove

            if( max(sel) lt 0 ) then continue
            
            cfg_dir = cfg_base_dir + '/'+upref[ipref]+'/cfg/'
            cfg_file = cfg_dir+'momfbd_reduc_'+upref[ipref]+'_'+scanstring+'.cfg'
            cfg_idx = where( cfg_list.file eq cfg_file )
            
            if( max(cfg_idx) lt 0 ) then continue
            
            state_list = states[sel]
            ustates = state_list[uniq(state_list.fullstate, sort(state_list.fullstate))]
            Nstates = n_elements(ustates)
            
            ;; Loop over states and add object to cfg_list
            for istate=0L, Nstates-1 do begin

;              if instrument eq 'chromis' then begin
              if ~polarimetric_data then begin
                thisstate = ustates[istate].fpi_state
                state_idx = where(state_list.fpi_state eq thisstate)
              endif else begin
                ;; Or does this work for chromis as well? (Se also
                ;; align further down!)
                thisstate = ustates[istate].fullstate
                state_idx = where(state_list.fullstate eq thisstate)
              endelse
              if max(state_idx) lt 0 then continue
              
;              self -> get_calib, state_list[state_idx[0]] $
;                                 , gainname = gainname, darkname = darkname, status = status
;              if( status lt 0 ) then stop ;continue
              
;              darkname = self -> filenames('dark', state_list[state_idx[0]], /no_fits)
              darkname = self -> filenames('dark', state_list[state_idx[0]])
              if(~keyword_set(unpol)) then begin
                if(keyword_set(oldgains)) then begin
;                  search = self.out_dir+'/gaintables/'+self.camttag + '.' + ustat1[ii] + '*.gain'
                  stop
                  ;; Not implemented in chromis::filenames yet.
;                  gainname = a -> filenames('oldgain', state_list[state_idx[0]], /no_fits)
                  gainname = self -> filenames('oldgain', state_list[state_idx[0]])
                endif else begin
                  ;;search =
                  ;;self.out_dir+'/gaintables/'+folder_tag+'/'+self.camttag
                  ;;+ '.' + istate+'.gain'
                  gainname = self -> filenames('scangain', state_list[state_idx[0]] $
                                               , timestamp = stregex(state_list[state_idx[0]].filename $
                                                                     ,'[0-9][0-9]:[0-9][0-9]:[0-9][0-9]' $
                                                                     ,/extr))
;                                                                     ,/extr), /no_fits)
                endelse
              endif else begin
;                  gainname = self -> filenames('cavityfree_gain', state_list[state_idx[0]], /no_fits)
                
;                gainname = self -> filenames('cavityfree_gain', state_list[state_idx[0]])

                if state_list[state_idx[0]].lc eq 4 then begin
                  ;; E.g. 3999 without polarimetry
                  gainname = self -> filenames('cavityfree_gain', state_list[state_idx[0]])
                end else begin
                  ;; For flatfielded polcal --> lc gains
                  gainname = self -> filenames('cavityfree_lc_gain', state_list[state_idx[0]])
                endelse
;                 search = self.out_dir+'/gaintables/'+self.camttag + $
;                          '.' + strmid(ustat1[ii], idx[0], $
;                                       idx[nidx-1])+ '*unpol.gain'
              endelse
  
              if state_list[state_idx[0]].nframes eq 1 then begin
                if nremove ge n_elements(state_idx) then continue
                if nremove ne 0 then begin
                  *(cfg_list[cfg_idx].framenumbers) = red_strip(*(cfg_list[cfg_idx].framenumbers) $
                                                                , state_list[state_idx[0:nremove-1]].framenumber)
                  state_idx = state_idx[nremove:*] 
                endif
              endif
              red_append, *(cfg_list[cfg_idx].framenumbers), state_list[state_idx].framenumber
              
              img_dir = file_dirname(file_expand_path(state_list[state_idx[0]].filename),/mark)
              filename = file_basename(state_list[state_idx[0]].filename)
              pos = STREGEX(filename, '[0-9]{7}', length=len)
              fn_template = strmid(filename, 0, pos) + '%07d' + strmid(filename, pos+len)
              
              ;; Use median of align info for camera+prefilter combo.
              ;; (There does not seem to be any consistency in
              ;; parameters that motivate wavelength interpolation.)
              ;; But don't use median for the polynomial maps!!
              if keyword_set(newalign) then begin
                align_idx = where( align.state.camera eq cams[icam] and $
                                   align.state.prefilter eq ustates[istate].prefilter, Nalign)
                case Nalign of
                  0: begin
                    print, inam, ' : Failed to get ANY alignment for camera/state ' $
                           , cams[icam] + ':' + thisstate
                    stop
                  end
                  1: begin
                    align_mapx = align[align_idx].map_x
                    align_mapy = align[align_idx].map_y
                  end
                      
                  else: begin
                            ;;; average, or find the closest?
                    align_mapx = total(align[align_idx].map_x, 3)/Nalign
                    align_mapy = total(align[align_idx].map_y, 3)/Nalign
                  end
                endcase
                
              endif else begin
                align_idx = where( align.state2.camera eq cams[icam] and $
                                   align.state2.prefilter eq ustates[istate].prefilter, Nalign)
                case Nalign of
                  0 : begin
                    print, inam, ' : Failed to get ANY alignment for camera/state ' $
                           , cams[icam] + ':' + thisstate
                    stop
                  END
                  1    : align_map =        align[align_idx].map
                  else : align_map = median(align[align_idx].map, dim = 3)
                endcase
              endelse
              ;; Create cfg object
              cfg_list[cfg_idx].objects += 'object{' + LF
              cfg_list[cfg_idx].objects += '    WAVELENGTH=' + strtrim(ustates[istate].pf_wavelength,2) + LF
              cfg_list[cfg_idx].objects += '    OUTPUT_FILE=results/' + detectors[icam] $
                                           + '_' + date_obs+'T'+folder_tag $
                                           + '_' + scanstring + '_'+ustates[istate].fullstate + LF
              if(n_elements(weight) gt 1) then $
                 cfg_list[cfg_idx].objects += '    WEIGHT=' + strtrim(weight[1],2) + LF
              cfg_list[cfg_idx].objects += '    channel{' + LF
              cfg_list[cfg_idx].objects += '        IMAGE_DATA_DIR=' + img_dir + LF
              cfg_list[cfg_idx].objects += '        FILENAME_TEMPLATE=' + fn_template + LF ; ******
              cfg_list[cfg_idx].objects += '        GAIN_FILE=' + gainname + LF            ; ******
              cfg_list[cfg_idx].objects += '        DARK_TEMPLATE=' + darkname + LF
              cfg_list[cfg_idx].objects += '        DARK_NUM=0000001' + LF
              if keyword_set(newalign) then begin
                cfg_list[cfg_idx].objects += '        ALIGN_MAP_X='+strjoin(strtrim(align_mapx[*], 2), ',') + LF
                cfg_list[cfg_idx].objects += '        ALIGN_MAP_Y='+strjoin(strtrim(align_mapy[*], 2), ',') + LF
              endif else begin
                cfg_list[cfg_idx].objects += '        ALIGN_MAP='+strjoin(strtrim(reform(align_map, 9), 2), ',') + LF
              endelse
              if( ustates[istate].prefilter eq '8542' or ustates[istate].prefilter eq '7772' ) and $
                 ~keyword_set(no_descatter) and self.dodescatter then begin
                self -> loadbackscatter, detectors[icam], ustates[istate].prefilter, bgfile = bgf, bpfile = psff
                if(file_test(psff) and file_test(bgf)) then begin
                  cfg_list[cfg_idx].objects += '        PSF=' + psff + LF
                  cfg_list[cfg_idx].objects += '        BACK_GAIN=' + bgf + LF
                endif else begin
                  print, inam, ' : No backscatter files found for prefilter: ' $
                         , ustates[istate].prefilter
                endelse
              endif
              if(n_elements(nfac) gt 1) then $
                 cfg_list[cfg_idx].objects += '        NF=' + red_stri(nfac[1]) + LF
              if max(nremove) gt 0 then $
                 cfg_list[cfg_idx].objects += '        DISCARD=' $
                                              + strjoin(strtrim(nremove,2),',') + LF
              cfg_list[cfg_idx].objects += '        INCOMPLETE' + LF
              cfg_list[cfg_idx].objects += '    }' + LF
              cfg_list[cfg_idx].objects += '}' + LF
              
              if keyword_set(old_wb_states) then begin

                ;; select WB files with the same framenumbers
                self->selectfiles, prefilter=upref[ipref], scan=scannumber, $
                                   files=ref_files, states=ref_states, selected=ref_sel $
                                   , framenumbers = state_list[state_idx].framenumber
                
                if( max(ref_sel) lt 0 ) then continue
                
                self -> get_calib, ref_states[ref_sel[0]] $
                                   , gainname = gainname, darkname = darkname, status = status
                if( status lt 0 ) then continue
                
                ;; Use the real file name, not the link, because the
                ;; links (even in the dir w/o _nostate) do not have
                ;; the NB state info.
                fullname = ref_states[ref_sel[0]].filename
                if file_test(fullname,/symlink) gt 0 then fullname = file_readlink(fullname)
                
                img_dir = file_dirname(fullname,/mark)
                filename = file_basename(fullname)
                pos = STREGEX(filename, '[0-9]{7}', length=len)
                fn_template = strmid(filename, 0, pos) + '%07d' + strmid(filename, pos+len)
                
                cfg_list[cfg_idx].objects += 'object{' + LF
                cfg_list[cfg_idx].objects += '    WAVELENGTH=' $
                                             + strtrim(ustates[istate].pf_wavelength,2) + LF
                if(n_elements(weight) gt 2) then $
                   cfg.objects += '    WEIGHT=' + strtrim(weight[3],2) + LF $
                else cfg_list[cfg_idx].objects += '    WEIGHT=0.00' + LF
                cfg_list[cfg_idx].objects += '    OUTPUT_FILE=results/'+detectors[refcam] + '_' $
                                             + date_obs+'T'+folder_tag $
                                             + '_' + scanstring + '_'+ustates[istate].fullstate + LF
                cfg_list[cfg_idx].objects += '    channel{' + LF
                cfg_list[cfg_idx].objects += '        IMAGE_DATA_DIR=' + img_dir + LF
                cfg_list[cfg_idx].objects += '        FILENAME_TEMPLATE=' + fn_template + LF
                cfg_list[cfg_idx].objects += '        GAIN_FILE=' + gainname + LF
                cfg_list[cfg_idx].objects += '        DARK_TEMPLATE=' + darkname + LF
                cfg_list[cfg_idx].objects += '        DARK_NUM=0000001' + LF
                cfg_list[cfg_idx].objects += '        ALIGN_MAP='+strjoin(strtrim(reform(align[0].map, 9), 2), ',') + LF
                if( ustates[istate].prefilter EQ '8542' OR $
                    ustates[istate].prefilter EQ '7772' ) AND $
                   ~keyword_set(no_descatter) AND self.dodescatter then begin
                  self -> loadbackscatter, detectors[refcam], ustates[istate].prefilter $
                                           , bgfile = bgf, bpfile = psff
                  if(file_test(psff) AND file_test(bgf)) then begin
                    cfg_list[cfg_idx].objects += '        PSF=' + psff + LF
                    cfg_list[cfg_idx].objects += '        BACK_GAIN=' + bgf + LF
                  endif else begin
                    print, inam, ' : No backscatter files found for prefilter: ' $
                           , ustates[istate].prefilter
                  endelse
                endif
                if(n_elements(nfac) gt 2) then cfg_list[cfg_idx].objects $
                   += '        NF=' + red_stri(nfac[2]) + LF
                if max(nremove) gt 0 then $
                   cfg_list[cfg_idx].objects += '        DISCARD=' $
                                                + strjoin(strtrim(nremove,2),',') + LF
                cfg_list[cfg_idx].objects += '        INCOMPLETE' + LF
                cfg_list[cfg_idx].objects += '    }' + LF
                cfg_list[cfg_idx].objects += '}' + LF
              endif
              
            endfor              ; istate
            
          endfor                ; ipref
          
        endfor                  ; iscan
        
      endif                     ; NB camera?
      
    endfor                      ; icam 
    
  endfor                        ; idir 
  
  for icfg=0, n_elements(cfg_list)-1 do begin
    
    red_progressbar, icfg, n_elements(cfg_list) $
                     , 'Write config file ' + red_strreplace(cfg_list[icfg].file, self.out_dir, '')
    
    if( ~file_test(cfg_list[icfg].dir+'/data/', /directory) ) then begin
      file_mkdir, cfg_list[icfg].dir+'/data/'
      file_mkdir, cfg_list[icfg].dir+'/results/'
    endif
    
    if n_elements(fov_mask) gt 0 then writefits, cfg_list[icfg].dir+'/fov_mask.fits', fov_mask
    
;    number_str = string(cfg_list[icfg].first_file, format='(I07)') $
;                 + '-' + string(cfg_list[icfg].last_file,format='(I07)')
;        cfg_list[icfg].globals += 'IMAGE_NUMS=' + number_str +
;        LF + LF
    frmnums = *(cfg_list[icfg].framenumbers)
    frmnums = frmnums[uniq(frmnums, sort(frmnums))]
    cfg_list[icfg].globals += 'IMAGE_NUMS=' + red_collapserange(frmnums, ld='', rd='') + LF

;    print,'Writing: ', cfg_list[icfg].file
    openw, lun, cfg_list[icfg].file, /get_lun, width=2500
    printf, lun, cfg_list[icfg].objects + cfg_list[icfg].globals
    free_lun, lun
    
    ptr_free, cfg_list[icfg].framenumbers


  endfor                        ; icfg


;  ;; Make header-only fits files to be read post-momfbd.
;  if ~keyword_set(no_fitsheaders) && ~ismos[idir] then $
;     self -> prepmomfbd_fitsheaders, dirs=dirs, momfbddir=momfbddir, pref = pref, scanno = escan
  
  ;; Call prepmomfbd_mosaic on dirs that are automatic mosaics.
  for idir = 0, Ndirs-1 do begin
    if ismos[idir] then begin
      ;; Replicate config files for each mosaic tile
      self -> prepmomfbd_mosaic, dirs=dirs[idir], momfbddir=momfbddir $
                                      , pref = pref, no_fitsheaders = no_fitsheaders
    endif else begin
      ;; Make header-only fits files to be read post-momfbd.
      if ~keyword_set(no_fitsheaders) then $
         self -> prepmomfbd_fitsheaders, dirs=dirs, momfbddir = momfbddir, pref = pref $
                                              , scanno = escan, no_narrowband = no_narrowband 

    endelse
  endfor                        ; idir

  
  return
  
  
  
;;;;     
;;;;     for idir = 0L, Ndirs - 1 do begin
;;;;   
;;;;        data_dir = dirs[idir]
;;;;        folder_tag = file_basename(data_dir)
;;;;        searchcamdir = data_dir + '/' + searchcam + '/'
;;;;   
;;;;   ;     search = self.out_dir+'/data/'+folder_tag+'/'+self.camt
;;;;        search = searchcamdir + '*' + searchdet + '*'
;;;;        files = file_search(search, count = Nfiles) 
;;;;        
;;;;        IF Nfiles EQ 0 THEN BEGIN
;;;;            print, inam + ' : ERROR -> no frames found : '+search
;;;;            print, inam + '   Did you run link_data?'
;;;;            return
;;;;        ENDIF 
;;;;   
;;;;        files = red_sortfiles(temporary(files))
;;;;        
;;;;        ;; Get image unique states
;;;;        self -> extractstates, files, states
;;;;   ;     stat = red_getstates(files, /LINKS)
;;;;        
;;;;        ;; skip leading frames?
;;;;        IF nremove GT 0 THEN red_flagtuning, stat, nremove
;;;;   
;;;;        ;; Get unique prefilters
;;;;        upref = states[uniq(states.prefilter, sort(states.prefilter))].prefilter
;;;;        Nprefs = n_elements(upref)
;;;;   
;;;;        ;; Get scan numbers
;;;;        uscan = states[uniq(states.scannumber, sort(states.scannumber))].scannumber
;;;;        Nscans = n_elements(uscan)
;;;;   
;;;;        ;;states = stat.hscan+'.'+stat.state
;;;;        ;;pos = uniq(states, sort(states))
;;;;        ;;ustat = stat.state[pos]
;;;;        ;;ustatp = stat.pref[pos]
;;;;        ;;                           ;ustats = stat.scan[pos]
;;;;   
;;;;        ;;ntt = n_elements(ustat)
;;;;        ;;hscans = stat.hscan[pos]
;;;;   
;;;;        ;; Create a reduc file per prefilter and scan number?
;;;;        outdir0 = self.out_dir + '/' + momfbddir + '/' + folder_tag
;;;;   
;;;;        ;; Choose offset state
;;;;        for iscan = 0L, Nscans-1 do begin
;;;;   
;;;;           IF n_elements(escan) NE 0 THEN IF iscan NE escan THEN CONTINUE 
;;;;   
;;;;           scannumber = uscan[iscan]
;;;;           scanstring = string(scannumber,format='(I05)')
;;;;   
;;;;           for ipref = 0L, Nprefs-1 do begin
;;;;   
;;;;              if(keyword_set(pref)) then begin
;;;;                 if(upref[ipref] NE pref) then begin
;;;;                    print, inam + ' : Skipping prefilter -> ' + upref[ipref]
;;;;                    continue
;;;;                 endif
;;;;              endif
;;;;   
;;;;              ;; Load align clips
;;;;   ;            clipfile = self.out_dir + '/calib/align_clips.'+upref[ipref]+'.sav'
;;;;   ;            IF(~file_test(clipfile)) THEN BEGIN
;;;;   ;               print, inam + ' : ERROR -> align_clip file not found'
;;;;   ;               print, inam + ' : -> you must run red::getalignclips first!'
;;;;   ;               continue
;;;;   ;            endif
;;;;   ;            restore, clipfile
;;;;   ;            wclip = acl[0]
;;;;   ;            tclip = acl[1]
;;;;   ;            rclip = acl[2]
;;;;   
;;;;              wclip = align[0].clip
;;;;              xsz = abs(wclip[0,0]-wclip[1,0])+1
;;;;              ysz = abs(wclip[2,0]-wclip[3,0])+1
;;;;              this_margin = max([0, min([xsz/3, ysz/3, margin])])  ; prevent silly margin values
;;;;              ; generate patch positions with margin
;;;;              sim_x = rdx_segment( this_margin, xsz-this_margin, numpoints, /momfbd )
;;;;              sim_y = rdx_segment( this_margin, ysz-this_margin, numpoints, /momfbd )
;;;;              sim_x_string = strjoin(strtrim(sim_x,2), ',')
;;;;              sim_y_string = strjoin(strtrim(sim_y,2), ',')
;;;;   
;;;;              lam = strmid(string(float(upref[ipref]) * 1.e-10), 2)
;;;;   
;;;;              cfg_file = 'momfbd.reduc.'+upref[ipref]+'.'+scanstring+'.cfg'
;;;;              outdir = outdir0 + '/'+upref[ipref]+'/cfg/'
;;;;              rdir = outdir + 'results/'
;;;;              ddir = outdir + 'data/'
;;;;              if( ~file_test(rdir, /directory) ) then begin
;;;;                  file_mkdir, rdir
;;;;                  file_mkdir, ddir
;;;;              endif
;;;;              if(n_elements(lun) gt 0) then free_lun, lun
;;;;              openw, lun, outdir + cfg_file, /get_lun, width=2500
;;;;   
;;;;              ;; Image numbers
;;;;              numpos = where((states.scannumber eq uscan[iscan]) AND (states.skip eq 0B) AND (states.prefilter eq upref[ipref]), ncount)
;;;;              if( ncount eq 0 ) then continue
;;;;              n0 = min(states[numpos].framenumber)
;;;;              n1 = max(states[numpos].framenumber)
;;;;              numbers = states[numpos].framenumber
;;;;              number_range = [ min(states[numpos].framenumber), max(states[numpos].framenumber)]
;;;;              number_str = string(number_range[0],format='(I07)') + '-' + string(number_range[1],format='(I07)')
;;;;              ;nall = strjoin(strtrim(states[numpos].framenumber,2),',')
;;;;              print, inam+' : Prefilter = '+upref[ipref]+' -> scan = '+scanstring+' -> image range = ['+number_str+']'
;;;;   
;;;;              self -> get_calib, states[numpos[0]], gainname = gainname, darkname = darkname, status = status
;;;;              if status ne 0 then begin
;;;;                  print, inam+' : no dark/gain found for camera: ', refcam_name
;;;;                  continue
;;;;              endif
;;;;              
;;;;              ;; WB anchor channel
;;;;              printf, lun, 'object{'
;;;;              printf, lun, '  WAVELENGTH=' + lam
;;;;              printf, lun, '  OUTPUT_FILE=results/'+align[0].state1.detector+'.'+scanstring+'.'+upref[ipref]
;;;;              if(n_elements(weight) eq 3) then printf, lun, '  WEIGHT='+string(weight[0])
;;;;              printf, lun, '  channel{'
;;;;              printf, lun, '    IMAGE_DATA_DIR='+self.out_dir+'/data/'+folder_tag $
;;;;                      + '/' +align[0].state1.camera+'_nostate/'
;;;;              printf, lun, '    FILENAME_TEMPLATE='+align[0].state1.detector+'.'+scanstring $
;;;;                      +'.'+upref[ipref]+'.%07d'
;;;;              printf, lun, '    GAIN_FILE=' + gainname
;;;;              printf, lun, '    DARK_TEMPLATE=' + darkname
;;;;              printf, lun, '    DARK_NUM=0000001'
;;;;              printf, lun, '    ALIGN_CLIP=' + strjoin(strtrim(wclip,2),',')
;;;;              if (upref[ipref] EQ '8542' OR upref[ipref] EQ '7772' ) AND ~keyword_set(no_descatter) then begin
;;;;                 self -> loadbackscatter, align[0].state1.detector, upref[ipref], bgfile = bgf, bpfile = psff
;;;;   ;              psff = self.descatter_dir+'/'+align[0].state1.detector+'.psf.f0'
;;;;   ;              bgf = self.descatter_dir+'/'+align[0].state1.detector+'.backgain.f0'
;;;;   ;              if(file_test(psff) AND file_test(bgf)) then begin
;;;;                 printf, lun, '    PSF='+psff
;;;;                 printf, lun, '    BACK_GAIN='+bgf
;;;;   ;              endif
;;;;              endif 
;;;;   
;;;;              if(keyword_set(div)) then begin
;;;;                 printf, lun, '    DIVERSITY='+string(div[0])+' mm'
;;;;              endif
;;;;              
;;;;              if( align[0].xoffs_file ne '' && file_test(align[0].xoffs_file)) then $
;;;;                 printf, lun, '    XOFFSET='+align[0].xoffs_file
;;;;              if( align[0].yoffs_file ne '' && file_test(align[0].yoffs_file)) then $
;;;;                 printf, lun, '    YOFFSET='+align[0].yoffs_file
;;;;   
;;;;              if(n_elements(nfac) gt 0) then printf,lun,'    NF=',red_stri(nfac[0])
;;;;              printf, lun, '  }'
;;;;              printf, lun, '}'
;;;;   
;;;;              ;; Loop all wavelengths
;;;;              pos1 = where((ustatp eq upref[ipref]), count)
;;;;              if(count eq 0) then continue
;;;;              ustat1 = ustat[pos1]
;;;;   
;;;;              for ii = 0L, count - 1 do BEGIN
;;;;                 
;;;;                 ;; External states?
;;;;                 if(keyword_set(state)) then begin
;;;;                    dum = where(state eq ustat1[ii], cstate)
;;;;                    if(cstate eq 0) then continue
;;;;                    print, inam+' : found '+state+' -> scan = '+scanstring
;;;;                 endif
;;;;   
;;;;                 self -> whichoffset, ustat1[ii], xoff = xoff, yoff = yoff
;;;;   
;;;;                 ;; Trans. camera
;;;;                 istate = red_encode_scan(hscans[pos1[ii]], scan)+'.'+ustat1[ii]
;;;;   
;;;;                 ;; lc4?
;;;;                 tmp = strsplit(istate,'.', /extract)
;;;;                 ntmp = n_elements(tmp)
;;;;   
;;;;                 idx = strsplit(ustat1[ii],'.')
;;;;                 nidx = n_elements(idx)
;;;;                 iwavt = strmid(ustat1[ii], idx[0], idx[nidx-1]-1)
;;;;   
;;;;                 if(keyword_set(skip)) then begin
;;;;                    dum = where(iwavt eq skip, ccout)
;;;;                    if ccout ne 0 then begin
;;;;                       print, inam+' : skipping state -> '+ustat1[ii]
;;;;                       continue
;;;;                    endif
;;;;                 endif
;;;;   
;;;;                 printf, lun, 'object{'
;;;;                 printf, lun, '  WAVELENGTH=' + lam
;;;;                 printf, lun, '  OUTPUT_FILE=results/'+self.camttag+'.'+istate 
;;;;                 if(n_elements(weight) eq 3) then printf, lun, '  WEIGHT='+string(weight[1])
;;;;                 printf, lun, '  channel{'
;;;;                 printf, lun, '    IMAGE_DATA_DIR='+self.out_dir+'/data/'+folder_tag+ '/' +self.camt+'/'
;;;;                 printf, lun, '    FILENAME_TEMPLATE='+self.camttag+'.'+istate+'.%07d'
;;;;   
;;;;                 if(~keyword_set(unpol)) then begin
;;;;                    if(keyword_set(oldgains)) then begin
;;;;                       search = self.out_dir+'/gaintables/'+self.camttag + '.' + ustat1[ii] + '*.gain'
;;;;                    endif else begin
;;;;                       search = self.out_dir+'/gaintables/'+folder_tag+'/'+self.camttag + '.' + istate+'.gain'
;;;;                    endelse
;;;;                 endif Else begin
;;;;   
;;;;                    search = self.out_dir+'/gaintables/'+self.camttag + $
;;;;                             '.' + strmid(ustat1[ii], idx[0], $
;;;;                                          idx[nidx-1])+ '*unpol.gain'
;;;;                 endelse
;;;;                 printf, lun, '    GAIN_FILE=' + file_search(search)
;;;;                 printf, lun, '    DARK_TEMPLATE='+self.out_dir+'/darks/'+self.camttag+'.summed.0000001'
;;;;                 printf, lun, '    DARK_NUM=0000001'
;;;;                 printf, lun, '    ' + tclip
;;;;   
;;;;                 xofile = offset_dir+self.camttag+'.'+xoff
;;;;                 yofile = offset_dir+self.camttag+'.'+yoff
;;;;                 if(file_test(xofile)) then printf, lun, '    XOFFSET='+xofile
;;;;                 if(file_test(yofile)) then printf, lun, '    YOFFSET='+yofile
;;;;   
;;;;                 if (upref[ipref] EQ '8542' OR upref[ipref] EQ '7772' ) AND ~keyword_set(no_descatter) then begin
;;;;                    self -> loadbackscatter, self.camttag, upref[ipref], bgfile = bgf, bpfile = psff
;;;;   ;                 psff = self.descatter_dir+'/'+self.camttag+'.psf.f0'
;;;;   ;                 bgf = self.descatter_dir+'/'+self.camttag+'.backgain.f0'
;;;;   ;                 if(file_test(psff) AND file_test(bgf)) then begin
;;;;                    printf, lun, '    PSF='+psff
;;;;                    printf, lun, '    BACK_GAIN='+bgf
;;;;   ;              endif
;;;;                 endif 
;;;;   
;;;;                 if(keyword_set(div)) then begin
;;;;                    printf, lun, '    DIVERSITY='+string(div[1])+' mm'
;;;;                 endif
;;;;                 if(n_elements(nfac) gt 0) then printf,lun,'    NF=',red_stri(nfac[1])
;;;;              
;;;;                 printf, lun, '    INCOMPLETE'
;;;;                 printf, lun, '  }'
;;;;                 printf, lun, '}'  
;;;;   
;;;;                 ;; Reflected camera
;;;;                 printf, lun, 'object{'
;;;;                 printf, lun, '  WAVELENGTH=' + lam
;;;;                 printf, lun, '  OUTPUT_FILE=results/'+self.camrtag+'.'+istate 
;;;;                 if(n_elements(weight) eq 3) then printf, lun, '  WEIGHT='+string(weight[2])
;;;;                 printf, lun, '  channel{'
;;;;                 printf, lun, '    IMAGE_DATA_DIR='+self.out_dir+'/data/'+folder_tag+ '/' +self.camr+'/'
;;;;                 printf, lun, '    FILENAME_TEMPLATE='+self.camrtag+'.'+istate+'.%07d'
;;;;                                   ;   printf, lun, '    DIVERSITY=0.0 mm' 
;;;;                 if(~keyword_set(unpol)) then begin
;;;;                    if(keyword_set(oldgains)) then begin
;;;;                       search = self.out_dir+'/gaintables/'+self.camrtag + '.' + ustat1[ii] + '*.gain'
;;;;                    endif else begin
;;;;                       search = self.out_dir+'/gaintables/'+folder_tag+'/'+self.camrtag + '.' + istate+'.gain'
;;;;                    endelse
;;;;                 endif Else begin
;;;;                    idx = strsplit(ustat1[ii],'.')
;;;;                    nidx = n_elements(idx)
;;;;                    search = file_search(self.out_dir+'/gaintables/'+self.camrtag + $
;;;;                                         '.' + strmid(ustat1[ii], idx[0], $
;;;;                                                      idx[nidx-1])+ '*unpol.gain')
;;;;                                   ;if tmp[ntmp-1] eq 'lc4' then search = self.out_dir+'/gaintables/'+$
;;;;                                   ;                                      self.camrtag + '.' + ustat[pos[ii]] + $
;;;;                                   ;                                      '*.gain'
;;;;                 endelse
;;;;                 printf, lun, '    GAIN_FILE=' + file_search(search)
;;;;                 printf, lun, '    DARK_TEMPLATE='+self.out_dir+'/darks/'+self.camrtag+'.summed.0000001'
;;;;                 printf, lun, '    DARK_NUM=0000001'
;;;;                 printf, lun, '    ' + rclip
;;;;                 xofile = offset_dir+self.camrtag+'.'+xoff
;;;;                 yofile = offset_dir+self.camrtag+'.'+yoff
;;;;                 if(file_test(xofile)) then printf, lun, '    XOFFSET='+xofile
;;;;                 if(file_test(yofile)) then printf, lun, '    YOFFSET='+yofile
;;;;                                   ;
;;;;                 if (upref[ipref] EQ '8542' OR upref[ipref] EQ '7772' ) AND ~keyword_set(no_descatter) then begin
;;;;                    self -> loadbackscatter, self.camrtag, upref[ipref], bgfile = bgf, bpfile = psff
;;;;   ;                 psff = self.descatter_dir+'/'+self.camrtag+'.psf.f0'
;;;;   ;                 bgf = self.descatter_dir+'/'+self.camrtag+'.backgain.f0'
;;;;   ;                 if(file_test(psff) AND file_test(bgf)) then begin
;;;;                    printf, lun, '    PSF='+psff
;;;;                    printf, lun, '    BACK_GAIN='+bgf
;;;;   ;                 endif
;;;;                 endif 
;;;;   
;;;;                 if(keyword_set(div)) then begin
;;;;                    printf, lun, '    DIVERSITY='+string(div[2])+' mm'
;;;;                 endif
;;;;                 if(n_elements(nfac) gt 0) then printf,lun,'    NF=',red_stri(nfac[2])
;;;;   
;;;;                 printf, lun, '    INCOMPLETE'
;;;;                 printf, lun, '  }'
;;;;                 printf, lun, '}'
;;;;   
;;;;                 ;; WB with states (for de-warping to the anchor, only to
;;;;                 ;; remove rubbersheet when differential seeing is
;;;;                 ;; strong)
;;;;                 if(keyword_set(wb_states)) then begin
;;;;                    printf, lun, 'object{'
;;;;                    printf, lun, '  WAVELENGTH=' + lam
;;;;                    printf, lun, '  WEIGHT=0.00'
;;;;                    printf, lun, '  OUTPUT_FILE=results/'+align[0].state1.detector+'.'+istate 
;;;;                    printf, lun, '  channel{'
;;;;                    printf, lun, '    IMAGE_DATA_DIR='+self.out_dir+'/data/'+folder_tag+ '/' +align[0].state1.camera+'/'
;;;;                    printf, lun, '    FILENAME_TEMPLATE='+align[0].state1.detector+'.'+istate+'.%07d'
;;;;                                   ; printf, lun, '    DIVERSITY=0.0 mm'
;;;;                    printf, lun, '    GAIN_FILE=' + file_search(self.out_dir+'/gaintables/'+align[0].state1.detector + $
;;;;                                                                '.' + upref[ipref] + '*.gain')
;;;;                    printf, lun, '    DARK_TEMPLATE='+self.out_dir+'/darks/'+align[0].state1.detector+'.summed.0000001'
;;;;                    printf, lun, '    DARK_NUM=0000001'
;;;;                    printf, lun, '    ' + wclip
;;;;                    
;;;;                    if (upref[ipref] EQ '8542' OR upref[ipref] EQ '7772' ) AND ~keyword_set(no_descatter) then begin
;;;;                       self -> loadbackscatter, align[0].state1.detector, upref[ipref], bgfile = bgf, bpfile = psff
;;;;   ;                    psff = self.descatter_dir+'/'+align[0].state1.detector+'.psf.f0'
;;;;   ;                    bgf = self.descatter_dir+'/'+align[0].state1.detector+'.backgain.f0'
;;;;   ;                    if(file_test(psff) AND file_test(bgf)) then begin
;;;;                       printf, lun, '    PSF='+psff
;;;;                       printf, lun, '    BACK_GAIN='+bgf
;;;;   ;                    endif
;;;;                    endif 
;;;;   
;;;;                    if(keyword_set(div)) then begin
;;;;                       printf, lun, '    DIVERSITY='+string(div[0])+' mm'
;;;;                    endif
;;;;                    xofile = offset_dir+align[0].state1.detector+'.'+xoff
;;;;                    yofile = offset_dir+align[0].state1.detector+'.'+yoff
;;;;                    if(file_test(xofile)) then printf, lun, '    XOFFSET='+xofile
;;;;                    if(file_test(yofile)) then printf, lun, '    YOFFSET='+yofile
;;;;                    if(n_elements(nfac) gt 0) then printf,lun,'    NF=',red_stri(nfac[0])
;;;;   
;;;;                    printf, lun, '    INCOMPLETE'
;;;;                    printf, lun, '  }'
;;;;                    printf, lun, '}'
;;;;                 endif          
;;;;               endfor              ; ii
;;;;   
;;;;              ;; Global keywords
;;;;              printf, lun, 'PROG_DATA_DIR=./data/'
;;;;              printf, lun, 'DATE_OBS='+date_obs
;;;;              printf, lun, 'IMAGE_NUMS='+nall       ;;  n0+'-'+n1
;;;;              printf, lun, 'BASIS=Karhunen-Loeve'
;;;;              printf, lun, 'MODES='+modes
;;;;              printf, lun, 'NUM_POINTS='+strtrim(numpoints,2)
;;;;              printf, lun, 'TELESCOPE_D=0.97'
;;;;              printf, lun, 'ARCSECPERPIX='+self.image_scale
;;;;              printf, lun, 'PIXELSIZE=16.0E-6'
;;;;              printf, lun, 'GETSTEP=getstep_conjugate_gradient'
;;;;              printf, lun, 'GRADIENT=gradient_diff'
;;;;              printf, lun, 'MAX_LOCAL_SHIFT='+string(maxshift,format='(I0)')
;;;;              printf, lun, 'NEW_CONSTRAINTS'
;;;;              printf, lun, 'FILE_TYPE='+self.filetype
;;;;              if self.filetype eq 'ANA' then begin
;;;;                  printf, lun, 'DATA_TYPE=FLOAT'
;;;;              endif 
;;;;              printf, lun, 'FAST_QR'
;;;;              IF self.filetype EQ 'MOMFBD' THEN BEGIN
;;;;                  printf, lun, 'GET_PSF'
;;;;                  printf, lun, 'GET_PSF_AVG'
;;;;              ENDIF
;;;;              printf, lun, 'FPMETHOD=horint'
;;;;              printf, lun, 'SIM_X='+sim_x_string
;;;;              printf, lun, 'SIM_Y='+sim_y_string
;;;;   
;;;;              ;; External keywords?
;;;;              if(keyword_set(global_keywords)) then begin
;;;;                 nk = n_elements(global_keywords)
;;;;                 for ki = 0L, nk -1 do printf, lun, global_keywords[ki]
;;;;              endif
;;;;   
;;;;              free_lun, lun
;;;;              
;;;;           endfor                  ; ipref
;;;;        endfor                     ; iscan
;;;;     endfor                        ; idir
;;;;   
;;;;     print, inam+' : done!'
  
end<|MERGE_RESOLUTION|>--- conflicted
+++ resolved
@@ -694,10 +694,6 @@
                            , gainname = ref_gainname, darkname = ref_darkname, status = status
         if( status lt 0 ) then continue
 
-<<<<<<< HEAD
-        ;;image_scale = self -> imagescale(upref[ipref], /use_config)
-=======
->>>>>>> a61d74e8
         image_scale = self -> imagescale(upref[ipref])
 
         if ~keyword_set(no_pd) then begin
